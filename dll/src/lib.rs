/*---------------------------------------------------------------------------------------------
 *  Copyright (c) Microsoft Corporation. All rights reserved.
 *  Licensed under the Apache License, Version 2.0. See LICENSE.txt in the project root for license information.
 *  This software incorporates material from third parties. See NOTICE.txt for details.
 *--------------------------------------------------------------------------------------------*/

#![forbid(trivial_numeric_casts)]
#![forbid(unused_crate_dependencies)]

use std::{
    io::Cursor,
    sync::{
        LazyLock,
        atomic::{AtomicU32, Ordering},
    },
};

use lepton_jpeg::{
    DEFAULT_THREAD_POOL, EnabledFeatures, ExitCode, LeptonFileReader, LeptonThreadPool,
    SingleThreadPool, ThreadPoolHolder, catch_unwind_result, decode_lepton, encode_lepton,
    get_git_version,
};

/// copies a string into a limited length zero terminated utf8 buffer
fn copy_cstring_utf8_to_buffer(str: &str, target_error_string: &mut [u8]) {
    if target_error_string.len() == 0 {
        return;
    }

    // copy error string into the buffer as utf8
    let b = std::ffi::CString::new(str).unwrap();
    let b = b.as_bytes();

    let copy_len = std::cmp::min(b.len(), target_error_string.len() - 1);

    // copy string into buffer as much as fits
    target_error_string[0..copy_len].copy_from_slice(&b[0..copy_len]);

    // always null terminated
    target_error_string[copy_len] = 0;
}

struct RayonThreadPool {
    pool: LazyLock<rayon::ThreadPool>,
}

impl LeptonThreadPool for RayonThreadPool {
    fn run(&self, f: Box<dyn FnOnce() + Send + 'static>) {
        self.pool.spawn(f);
    }
}

static NUM_THREADS: AtomicU32 = AtomicU32::new(8);

static RAYON_THREAD_POOL: RayonThreadPool = RayonThreadPool {
    pool: LazyLock::new(|| {
        rayon::ThreadPoolBuilder::new()
            .num_threads(NUM_THREADS.load(Ordering::SeqCst) as usize) // default to 8 threads, can be adjusted
            .build()
            .unwrap()
    }),
};

/// C ABI interface for setting the number of threads to use for compression and decompression
/// This can only be called before any compression or decompression is done, as we cannot
/// change the number of threads in the threadpool once it is created.
pub unsafe extern "C" fn set_num_threads(num_threads: u32) {
    NUM_THREADS.store(num_threads, Ordering::SeqCst);
}

/// C ABI interface for compressing image, exposed from DLL
#[unsafe(no_mangle)]
#[allow(non_snake_case, unsafe_op_in_unsafe_fn)]
pub unsafe extern "C" fn WrapperCompressImage(
    input_buffer: *const u8,
    input_buffer_size: u64,
    output_buffer: *mut u8,
    output_buffer_size: u64,
    number_of_threads: i32,
    result_size: *mut u64,
) -> i32 {
    let mut cpu_usage: u64 = 0;
    WrapperCompressImage2(
        input_buffer,
        input_buffer_size,
        output_buffer,
        output_buffer_size,
        number_of_threads as u32,
        result_size,
        (&mut cpu_usage) as *mut u64,
        0,
    )
}

/// C ABI interface for compressing image, exposed from DLL
#[unsafe(no_mangle)]
#[allow(non_snake_case, unsafe_op_in_unsafe_fn)]
pub unsafe extern "C" fn WrapperCompressImage2(
    input_buffer: *const u8,
    input_buffer_size: u64,
    output_buffer: *mut u8,
    output_buffer_size: u64,
    number_of_threads: u32,
    result_size: *mut u64,
    cpu_usage: *mut u64,
    flags: u32,
) -> i32 {
    match catch_unwind_result(|| {
        let input = std::slice::from_raw_parts(input_buffer, input_buffer_size as usize);

        let output = std::slice::from_raw_parts_mut(output_buffer, output_buffer_size as usize);

        let mut reader = Cursor::new(input);
        let mut writer = Cursor::new(output);

        let mut features = EnabledFeatures::compat_lepton_vector_write();
        if number_of_threads > 0 {
            features.max_threads = number_of_threads;
        }

        let thread_pool: &dyn LeptonThreadPool = if flags & USE_RAYON_THREAD_POOL != 0 {
            &RAYON_THREAD_POOL
        } else if flags & USE_SINGLE_THREAD_POOL != 0 {
            &SingleThreadPool::default()
        } else {
            &DEFAULT_THREAD_POOL
        };

        let metrics = encode_lepton(&mut reader, &mut writer, &features, thread_pool)?;

        *result_size = writer.position().into();
        *cpu_usage = metrics.get_cpu_time_worker_time().as_millis() as u64;

        Ok(())
    }) {
        Ok(()) => {
            return 0;
        }
        Err(e) => {
            return e.exit_code().as_integer_error_code();
        }
    }
}

/// C ABI interface for decompressing image, exposed from DLL
#[unsafe(no_mangle)]
#[allow(non_snake_case, unsafe_op_in_unsafe_fn)]
pub unsafe extern "C" fn WrapperDecompressImage(
    input_buffer: *const u8,
    input_buffer_size: u64,
    output_buffer: *mut u8,
    output_buffer_size: u64,
    number_of_threads: i32,
    result_size: *mut u64,
) -> i32 {
    let mut cpu_usage: u64 = 0;
    return WrapperDecompressImage3(
        input_buffer,
        input_buffer_size,
        output_buffer,
        output_buffer_size,
        number_of_threads as u32,
        result_size,
        (&mut cpu_usage) as *mut u64,
        0,
    );
}

/// C ABI interface for decompressing image, exposed from DLL.
/// use_16bit_dc_estimate argument should be set to true only for images
/// that were compressed by C++ version of Leptron (see comments below).
#[unsafe(no_mangle)]
#[allow(non_snake_case, unsafe_op_in_unsafe_fn)]
pub unsafe extern "C" fn WrapperDecompressImageEx(
    input_buffer: *const u8,
    input_buffer_size: u64,
    output_buffer: *mut u8,
    output_buffer_size: u64,
    number_of_threads: i32,
    result_size: *mut u64,
    use_16bit_dc_estimate: bool,
) -> i32 {
    let mut cpu_usage: u64 = 0;
    WrapperDecompressImage3(
        input_buffer,
        input_buffer_size,
        output_buffer,
        output_buffer_size,
        number_of_threads as u32,
        result_size,
        (&mut cpu_usage) as *mut u64,
        if use_16bit_dc_estimate {
            DECOMPRESS_USE_16BIT_DC_ESTIMATE
        } else {
            0
        },
    )
}

/// C ABI interface for decompressing image, exposed from DLL.
#[unsafe(no_mangle)]
#[allow(non_snake_case, unsafe_op_in_unsafe_fn)]
pub unsafe extern "C" fn WrapperDecompressImage3(
    input_buffer: *const u8,
    input_buffer_size: u64,
    output_buffer: *mut u8,
    output_buffer_size: u64,
    number_of_threads: u32,
    result_size: *mut u64,
    cpu_usage: *mut u64,
    flags: u32,
) -> i32 {
    match catch_unwind_result(|| {
        // For back-compat with C++ version we allow decompression of images with zeros in DQT tables

        // C++ version has a bug where it uses 16 bit math in the SIMD path and 32 bit math in the scalar path
        // depending on the compiler options. If use_16bit_dc_estimate=true, the decompression uses a back-compat
        // mode that considers it. The caller should set use_16bit_dc_estimate to true only for images that were
        // compressed by C++ version with relevant compiler options.

        // this is a bit of a mess since for a while we were encoded a mix of 16 and 32 bit math
        // (hence the two parameters in features).

        let mut enabled_features = EnabledFeatures {
            use_16bit_dc_estimate: (flags & DECOMPRESS_USE_16BIT_DC_ESTIMATE != 0),
            ..EnabledFeatures::compat_lepton_vector_read()
        };

        if number_of_threads > 0 {
            enabled_features.max_threads = number_of_threads;
        }

        let thread_pool: &dyn LeptonThreadPool = if flags & USE_RAYON_THREAD_POOL != 0 {
            &RAYON_THREAD_POOL
        } else if flags & USE_SINGLE_THREAD_POOL != 0 {
            &SingleThreadPool::default()
        } else {
            &DEFAULT_THREAD_POOL
        };

        loop {
            let input = std::slice::from_raw_parts(input_buffer, input_buffer_size as usize);
            let output = std::slice::from_raw_parts_mut(output_buffer, output_buffer_size as usize);

            let mut reader = Cursor::new(input);
            let mut writer = Cursor::new(output);

            match decode_lepton(&mut reader, &mut writer, &mut enabled_features, thread_pool) {
                Ok(metrics) => {
                    *result_size = writer.position().into();
                    *cpu_usage = metrics.get_cpu_time_worker_time().as_millis() as u64;
                    return Ok(());
                }
                Err(e) => {
                    // The retry logic below runs if the caller did not pass use_16bit_dc_estimate=true, but the decompression
                    // encountered StreamInconsistent failure which is commonly caused by the the C++ 16 bit bug. In this case
                    // we retry the decompression with use_16bit_dc_estimate=true.
                    // Note that it's prefferable for the caller to pass use_16bit_dc_estimate properly and not to rely on this
                    // retry logic, that may miss some cases leading to bad (corrupted) decompression results.
                    if e.exit_code() == ExitCode::StreamInconsistent
                        && !enabled_features.use_16bit_dc_estimate
                    {
                        enabled_features.use_16bit_dc_estimate = true;
                        continue;
                    }

                    return Err(e.into());
                }
            }
        }
    }) {
        Ok(()) => {
            return 0;
        }
        Err(e) => {
            return e.exit_code().as_integer_error_code();
        }
    }
}

static PACKAGE_VERSION: &str = env!("CARGO_PKG_VERSION");

pub fn get_version_string() -> String {
    format!("{}-{}", PACKAGE_VERSION, get_git_version())
}

#[unsafe(no_mangle)]
pub unsafe extern "C" fn get_version(
    package: &mut *const std::os::raw::c_char,
    git: &mut *const std::os::raw::c_char,
) {
    *git = get_git_version().as_ptr() as *const std::os::raw::c_char;
    *package = PACKAGE_VERSION.as_ptr() as *const std::os::raw::c_char;
}

// wraps unmanaged context for decompression and tries to ensure that if is valid
// when passed in from C# or C++ code and that it is freed only once.
//
// Of course, there aren't any guarantees since passing raw pointers around is inherently unsafe,
// but we do our best to catch common mistakes and point the blame in the right direction.
struct DecompressionContext<'a> {
    magic: u32,
    internal: LeptonFileReader<'a>,
}

const MAGIC_DECOMRESSION_CONTEXT: u32 = 0xdec0de00;

impl<'a> DecompressionContext<'a> {
    /// casts c pointer to a reference, verifying the magic number is OK so we can catch
    /// some common mistakes early. This is no guarantee, but helps crash early in many cases.
    unsafe fn from_pointer(ptr: *mut std::ffi::c_void) -> &'a mut Self {
        unsafe {
            let context = ptr as *mut DecompressionContext;
            assert_eq!(
                (*context).magic,
                MAGIC_DECOMRESSION_CONTEXT,
                "invalid context passed in"
            );
            &mut *context
        }
    }

    /// allocates a new context and returns a pointer to it
    unsafe fn new(internal: LeptonFileReader<'a>) -> *mut std::ffi::c_void {
        let context = Box::new(Self {
            magic: MAGIC_DECOMRESSION_CONTEXT,
            internal,
        });

        Box::into_raw(context) as *mut std::ffi::c_void
    }

    unsafe fn free(ptr: *mut std::ffi::c_void) {
        unsafe {
            let mut context = Box::from_raw(ptr as *mut DecompressionContext);
            assert_eq!(
                (*context).magic,
                MAGIC_DECOMRESSION_CONTEXT,
                "invalid context passed in"
            );
            // invalidate magic to catch double free
            context.magic = 0xdeaddead;

            // context is freed now by going out of scope
        }
    }
}

const DECOMPRESS_USE_16BIT_DC_ESTIMATE: u32 = 1;
const USE_RAYON_THREAD_POOL: u32 = 2;
const USE_SINGLE_THREAD_POOL: u32 = 4;

#[unsafe(no_mangle)]
pub unsafe extern "C" fn create_decompression_context(features: u32) -> *mut std::ffi::c_void {
    let enabled_features = EnabledFeatures {
        use_16bit_dc_estimate: (features & DECOMPRESS_USE_16BIT_DC_ESTIMATE != 0),
        ..EnabledFeatures::compat_lepton_vector_read()
    };

    let thread_pool: ThreadPoolHolder = if features & USE_RAYON_THREAD_POOL != 0 {
        ThreadPoolHolder::Dyn(&RAYON_THREAD_POOL)
    } else if features & USE_SINGLE_THREAD_POOL != 0 {
        ThreadPoolHolder::Owned(Box::new(SingleThreadPool::default()))
    } else {
        ThreadPoolHolder::Dyn(&DEFAULT_THREAD_POOL)
    };

    unsafe { DecompressionContext::new(LeptonFileReader::new(enabled_features, thread_pool)) }
}

#[unsafe(no_mangle)]
#[allow(unsafe_op_in_unsafe_fn)]
pub unsafe extern "C" fn get_decompression_cpu(context: *mut std::ffi::c_void) -> u64 {
    let context = DecompressionContext::from_pointer(context);

    context
        .internal
        .metrics()
        .get_cpu_time_worker_time()
        .as_millis() as u64
}

#[unsafe(no_mangle)]
#[allow(unsafe_op_in_unsafe_fn)]
pub unsafe extern "C" fn free_decompression_context(context: *mut std::ffi::c_void) {
    DecompressionContext::free(context);
}

/// partially decompresses an image from a Lepton file.
///
/// Returns -1 if more data is needed or if there is more data available, or 0 if done successfully.
/// Returns > 0 if there is an error
#[unsafe(no_mangle)]
#[allow(unsafe_op_in_unsafe_fn)]
pub unsafe extern "C" fn decompress_image(
    context: *mut std::ffi::c_void,
    input_buffer: *const u8,
    input_buffer_size: u64,
    input_complete: bool,
    output_buffer: *mut u8,
    output_buffer_size: u64,
    result_size: *mut u64,
    error_string: *mut std::os::raw::c_uchar,
    error_string_buffer_len: u64,
) -> i32 {
    match catch_unwind_result(|| {
        let context = DecompressionContext::from_pointer(context);

        let input = std::slice::from_raw_parts(input_buffer, input_buffer_size as usize);
        let output = std::slice::from_raw_parts_mut(output_buffer, output_buffer_size as usize);

        let mut writer = Cursor::new(output);
        let done = context.internal.process_buffer(
            input,
            input_complete,
            &mut writer,
            output_buffer_size as usize,
        )?;

        *result_size = writer.position().into();
        Ok(done)
    }) {
        Ok(done) => {
            if done {
                0
            } else {
                -1
            }
        }
        Err(e) => {
            copy_cstring_utf8_to_buffer(
                e.message(),
                std::slice::from_raw_parts_mut(error_string, error_string_buffer_len as usize),
            );
            e.exit_code().as_integer_error_code()
        }
    }
}

#[cfg(test)]
mod tests {
    use super::*;
    use lepton_jpeg::read_file;

    use rstest::rstest;

    #[test]
    fn test_copy_cstring_utf8_to_buffer() {
        // test utf8
        let mut buffer = [0u8; 10];
        copy_cstring_utf8_to_buffer("h\u{00E1}llo", &mut buffer);
        assert_eq!(buffer, [b'h', 0xc3, 0xa1, b'l', b'l', b'o', 0, 0, 0, 0]);

        // test null termination
        let mut buffer = [0u8; 10];
        copy_cstring_utf8_to_buffer("helloeveryone", &mut buffer);
        assert_eq!(
            buffer,
            [b'h', b'e', b'l', b'l', b'o', b'e', b'v', b'e', b'r', 0]
        );
    }

    /// test original version of external interface that just delegates to the new one
    #[test]
    fn extern_interface() {
        let input = read_file("slrcity", ".jpg");

        let mut compressed = Vec::new();

        compressed.resize(input.len() + 10000, 0);

        let mut result_size: u64 = 0;

        unsafe {
            let retval = WrapperCompressImage(
                input[..].as_ptr(),
                input.len() as u64,
                compressed[..].as_mut_ptr(),
                compressed.len() as u64,
                8,
                (&mut result_size) as *mut u64,
            );

            assert_eq!(retval, 0);
        }

        let mut original = Vec::new();
        original.resize(input.len() + 10000, 0);

        let mut original_size: u64 = 0;
        unsafe {
            let retval = WrapperDecompressImageEx(
                compressed[..].as_ptr(),
                result_size,
                original[..].as_mut_ptr(),
                original.len() as u64,
                8,
                (&mut original_size) as *mut u64,
                false,
            );

            assert_eq!(retval, 0);
        }
        assert_eq!(input.len() as u64, original_size);
        assert_eq!(input[..], original[..(original_size as usize)]);
    }

<<<<<<< HEAD
/// test version 2 of external interface with single thread
#[test]
fn extern_interface_2_single_thread() {
    let input = read_file("slrcity", ".jpg");

    let mut compressed = Vec::new();

    compressed.resize(input.len() + 10000, 0);

    let mut result_size: u64 = 0;
    let mut cpu_usage: u64 = 0;

    unsafe {
        let retval = WrapperCompressImage2(
            input[..].as_ptr(),
            input.len() as u64,
            compressed[..].as_mut_ptr(),
            compressed.len() as u64,
            8,
            (&mut result_size) as *mut u64,
            (&mut cpu_usage) as *mut u64,
            USE_SINGLE_THREAD_POOL,
        );

        assert_eq!(retval, 0);
    }

    let mut original = Vec::new();
    original.resize(input.len() + 10000, 0);

    let mut original_size: u64 = 0;
    unsafe {
        let retval = WrapperDecompressImage3(
            compressed[..].as_ptr(),
            result_size,
            original[..].as_mut_ptr(),
            original.len() as u64,
            8,
            (&mut original_size) as *mut u64,
            (&mut cpu_usage) as *mut u64,
            USE_SINGLE_THREAD_POOL,
        );

        assert_eq!(retval, 0);
    }
    assert_eq!(input.len() as u64, original_size);
    assert_eq!(input[..], original[..(original_size as usize)]);
}

/// tests the chunked decompression interface
#[rstest]
fn extern_interface_decompress_chunked(
    #[values(DECOMPRESS_USE_16BIT_DC_ESTIMATE,DECOMPRESS_USE_16BIT_DC_ESTIMATE|USE_RAYON_THREAD_POOL)]
    flags: u32,
) {
    use std::io::Read;
=======
    /// test version 2 of external interface
    #[test]
    fn extern_interface_2() {
        let input = read_file("slrcity", ".jpg");
>>>>>>> 110d408e

        let mut compressed = Vec::new();

        compressed.resize(input.len() + 10000, 0);

        let mut result_size: u64 = 0;
        let mut cpu_usage: u64 = 0;

        unsafe {
            let retval = WrapperCompressImage2(
                input[..].as_ptr(),
                input.len() as u64,
                compressed[..].as_mut_ptr(),
                compressed.len() as u64,
                8,
                (&mut result_size) as *mut u64,
                (&mut cpu_usage) as *mut u64,
                0,
            );

            assert_eq!(retval, 0);
        }

        let mut original = Vec::new();
        original.resize(input.len() + 10000, 0);

        let mut original_size: u64 = 0;
        unsafe {
            let retval = WrapperDecompressImage3(
                compressed[..].as_ptr(),
                result_size,
                original[..].as_mut_ptr(),
                original.len() as u64,
                8,
                (&mut original_size) as *mut u64,
                (&mut cpu_usage) as *mut u64,
                0,
            );

            assert_eq!(retval, 0);
        }
        assert_eq!(input.len() as u64, original_size);
        assert_eq!(input[..], original[..(original_size as usize)]);
    }

    /// tests the chunked decompression interface
    #[rstest]
    fn extern_interface_decompress_chunked(
        #[values(DECOMPRESS_USE_16BIT_DC_ESTIMATE,DECOMPRESS_USE_16BIT_DC_ESTIMATE|USE_RAYON_THREAD_POOL)]
        flags: u32,
    ) {
        use std::io::Read;

        let input = read_file("slrcity", ".lep");

        let mut output = Vec::new();

        unsafe {
            let context = create_decompression_context(flags);

            let mut file_read = Cursor::new(input);
            let mut input_buffer = [0u8; 7];
            let mut output_buffer = [0u8; 13];

            let mut error_string = [0u8; 1024];

            loop {
                let amount_read = file_read.read(&mut input_buffer).unwrap();

                let mut result_size = 0;
                let result = decompress_image(
                    context,
                    input_buffer.as_ptr(),
                    amount_read as u64,
                    amount_read == 0,
                    output_buffer.as_mut_ptr(),
                    output_buffer.len() as u64,
                    &mut result_size,
                    error_string.as_mut_ptr(),
                    error_string.len() as u64,
                );

                output.extend_from_slice(&output_buffer[..result_size as usize]);

                match result {
                    -1 => {
                        // need more data
                    }
                    0 => {
                        break;
                    }
                    _ => {
                        panic!("unexpected error {0}", result);
                    }
                }
            }
            free_decompression_context(context);
        }

        let test_result = read_file("slrcity", ".jpg");
        assert_eq!(test_result.len(), output.len());
        assert!(test_result[..] == output[..]);
    }

    #[rstest]
    fn verify_extern_interface_rejects_compression_of_unsupported_jpegs(
        #[values(
        ("zeros_in_dqt_tables", ExitCode::UnsupportedJpegWithZeroIdct0), 
        ("nonoptimalprogressive", ExitCode::UnsupportedJpeg))]
        file: (&str, ExitCode),
    ) {
        let input = read_file(file.0, ".jpg");

        let mut compressed = Vec::new();
        compressed.resize(input.len() + 10000, 0);
        let mut result_size: u64 = 0;
        let mut cpu_usage: u64 = 0;

        unsafe {
            let retval = WrapperCompressImage2(
                input[..].as_ptr(),
                input.len() as u64,
                compressed[..].as_mut_ptr(),
                compressed.len() as u64,
                8,
                (&mut result_size) as *mut u64,
                (&mut cpu_usage) as *mut u64,
                0,
            );

            assert_eq!(retval, file.1.as_integer_error_code());
        }
    }

    /// While we prevent compression of images with zeros in DQT tables, since it may lead to divide-by-zero, we support decompression of
    /// previously compressed images with this characteristics for back-compat.
    #[rstest]
    fn verify_extern_interface_supports_decompression_with_zeros_in_dqt_tables(
        #[values("zeros_in_dqt_tables")] file: &str,
    ) {
        let compressed = read_file(file, ".lep");
        let original = read_file(file, ".jpg");

        let mut decompressed = Vec::new();
        decompressed.resize(original.len() + 10000, 0);

        let mut decompressed_size: u64 = 0;
        let mut cpu_usage: u64 = 0;

        unsafe {
            let retval = WrapperDecompressImage3(
                compressed[..].as_ptr(),
                compressed.len() as u64,
                decompressed[..].as_mut_ptr(),
                decompressed.len() as u64,
                8,
                (&mut decompressed_size) as *mut u64,
                (&mut cpu_usage) as *mut u64,
                0,
            );

            assert_eq!(retval, 0);
        }

        assert_eq!(original.len() as u64, decompressed_size);
        assert_eq!(original[..], decompressed[..(decompressed_size as usize)]);
    }

    /// Verifies that the decode will accept existing Lepton files and generate
    /// exactly the same jpeg from them when called by an external interface
    /// with use_16bit_dc_estimate=true for C++ backward compatibility.
    /// Used to detect unexpected divergences in coding format.
    #[rstest]
    fn verify_decode_external_interface_with_use_16bit_dc_estimate(
        #[values(
        "mathoverflow_16",
        "android",
        "androidcrop",
        "androidcropoptions",
        "androidprogressive",
        "androidprogressive_garbage",
        "androidtrail",
        "colorswap",
        "gray2sf",
        "grayscale",
        "hq",
        "iphone",
        "iphonecity",
        "iphonecity_with_16KGarbage",
        "iphonecity_with_1MGarbage",
        "iphonecrop",
        "iphonecrop2",
        "iphoneprogressive",
        "iphoneprogressive2",
        "progressive_late_dht", // image has huffman tables that come very late which causes a verification failure 
        "out_of_order_dqt",     // image with quanatization table dqt that comes after image definition SOF
        "narrowrst",
        "nofsync",
        "slrcity",
        "slrhills",
        "slrindoor",
        "tiny",
        "trailingrst",
        "trailingrst2",
        "trunc",
        "eof_and_trailingrst",    // the lepton format has a wrongly set unexpected eof and trailing rst
        "eof_and_trailinghdrdata" // the lepton format has a wrongly set unexpected eof and trailing header data
    )]
        file: &str,
    ) {
        println!("decoding {0:?}", file);

        let compressed = read_file(file, ".lep");
        let jpg_file_name = match file {
            "mathoverflow_16" => "mathoverflow",
            _ => file,
        };
        let input = read_file(jpg_file_name, ".jpg");

        let mut original = Vec::new();
        original.resize(input.len() + 10000, 0);

        let mut original_size: u64 = 0;
        let mut cpu_usage: u64 = 0;

        unsafe {
            let retval = WrapperDecompressImage3(
                compressed[..].as_ptr(),
                compressed.len() as u64,
                original[..].as_mut_ptr(),
                original.len() as u64,
                8,
                (&mut original_size) as *mut u64,
                (&mut cpu_usage) as *mut u64,
                DECOMPRESS_USE_16BIT_DC_ESTIMATE,
            );

            assert_eq!(retval, 0);
        }
        assert_eq!(input.len() as u64, original_size);
        assert_eq!(input[..], original[..(original_size as usize)]);
    }

    #[test]
    fn verify_extern_16bit_math_retry() {
        // verify retry logic for 16 bit math encoded image
        let compressed = read_file("mathoverflow_16", ".lep");

        let input = read_file("mathoverflow", ".jpg");

        let mut original = Vec::new();
        original.resize(input.len() + 10000, 0);

        let mut original_size: u64 = 0;
        let mut cpu_usage: u64 = 0;

        unsafe {
            let retval = WrapperDecompressImage3(
                compressed[..].as_ptr(),
                compressed.len() as u64,
                original[..].as_mut_ptr(),
                original.len() as u64,
                8,
                (&mut original_size) as *mut u64,
                (&mut cpu_usage) as *mut u64,
                0,
            );

            assert_eq!(retval, 0);
        }
        assert_eq!(input.len() as u64, original_size);
        assert_eq!(input[..], original[..(original_size as usize)]);
    }
}<|MERGE_RESOLUTION|>--- conflicted
+++ resolved
@@ -505,69 +505,10 @@
         assert_eq!(input[..], original[..(original_size as usize)]);
     }
 
-<<<<<<< HEAD
-/// test version 2 of external interface with single thread
-#[test]
-fn extern_interface_2_single_thread() {
-    let input = read_file("slrcity", ".jpg");
-
-    let mut compressed = Vec::new();
-
-    compressed.resize(input.len() + 10000, 0);
-
-    let mut result_size: u64 = 0;
-    let mut cpu_usage: u64 = 0;
-
-    unsafe {
-        let retval = WrapperCompressImage2(
-            input[..].as_ptr(),
-            input.len() as u64,
-            compressed[..].as_mut_ptr(),
-            compressed.len() as u64,
-            8,
-            (&mut result_size) as *mut u64,
-            (&mut cpu_usage) as *mut u64,
-            USE_SINGLE_THREAD_POOL,
-        );
-
-        assert_eq!(retval, 0);
-    }
-
-    let mut original = Vec::new();
-    original.resize(input.len() + 10000, 0);
-
-    let mut original_size: u64 = 0;
-    unsafe {
-        let retval = WrapperDecompressImage3(
-            compressed[..].as_ptr(),
-            result_size,
-            original[..].as_mut_ptr(),
-            original.len() as u64,
-            8,
-            (&mut original_size) as *mut u64,
-            (&mut cpu_usage) as *mut u64,
-            USE_SINGLE_THREAD_POOL,
-        );
-
-        assert_eq!(retval, 0);
-    }
-    assert_eq!(input.len() as u64, original_size);
-    assert_eq!(input[..], original[..(original_size as usize)]);
-}
-
-/// tests the chunked decompression interface
-#[rstest]
-fn extern_interface_decompress_chunked(
-    #[values(DECOMPRESS_USE_16BIT_DC_ESTIMATE,DECOMPRESS_USE_16BIT_DC_ESTIMATE|USE_RAYON_THREAD_POOL)]
-    flags: u32,
-) {
-    use std::io::Read;
-=======
     /// test version 2 of external interface
     #[test]
     fn extern_interface_2() {
         let input = read_file("slrcity", ".jpg");
->>>>>>> 110d408e
 
         let mut compressed = Vec::new();
 
@@ -605,6 +546,55 @@
                 (&mut original_size) as *mut u64,
                 (&mut cpu_usage) as *mut u64,
                 0,
+            );
+
+            assert_eq!(retval, 0);
+        }
+        assert_eq!(input.len() as u64, original_size);
+        assert_eq!(input[..], original[..(original_size as usize)]);
+    }
+
+    /// test version 2 of external interface with single thread
+    #[test]
+    fn extern_interface_2_single_thread() {
+        let input = read_file("slrcity", ".jpg");
+
+        let mut compressed = Vec::new();
+
+        compressed.resize(input.len() + 10000, 0);
+
+        let mut result_size: u64 = 0;
+        let mut cpu_usage: u64 = 0;
+
+        unsafe {
+            let retval = WrapperCompressImage2(
+                input[..].as_ptr(),
+                input.len() as u64,
+                compressed[..].as_mut_ptr(),
+                compressed.len() as u64,
+                8,
+                (&mut result_size) as *mut u64,
+                (&mut cpu_usage) as *mut u64,
+                USE_SINGLE_THREAD_POOL,
+            );
+
+            assert_eq!(retval, 0);
+        }
+
+        let mut original = Vec::new();
+        original.resize(input.len() + 10000, 0);
+
+        let mut original_size: u64 = 0;
+        unsafe {
+            let retval = WrapperDecompressImage3(
+                compressed[..].as_ptr(),
+                result_size,
+                original[..].as_mut_ptr(),
+                original.len() as u64,
+                8,
+                (&mut original_size) as *mut u64,
+                (&mut cpu_usage) as *mut u64,
+                USE_SINGLE_THREAD_POOL,
             );
 
             assert_eq!(retval, 0);
