/*---------------------------------------------------------------------------------------------
 *  Copyright (c) Microsoft Corporation. All rights reserved.
 *  Licensed under the Apache License, Version 2.0. See LICENSE.txt in the project root for license information.
 *  This software incorporates material from third parties. See NOTICE.txt for details.
 *--------------------------------------------------------------------------------------------*/

/*
Copyright (c) 2006...2016, Matthias Stirner and HTW Aalen University
All rights reserved.

Redistribution and use in source and binary forms, with or without
modification, are permitted provided that the following conditions are
met:

1. Redistributions of source code must retain the above copyright
notice, this list of conditions and the following disclaimer.

2. Redistributions in binary form must reproduce the above copyright
notice, this list of conditions and the following disclaimer in the
documentation and/or other materials provided with the distribution.

THIS SOFTWARE IS PROVIDED BY THE COPYRIGHT HOLDERS AND CONTRIBUTORS "AS
IS" AND ANY EXPRESS OR IMPLIED WARRANTIES, INCLUDING, BUT NOT LIMITED
TO, THE IMPLIED WARRANTIES OF MERCHANTABILITY AND FITNESS FOR A
PARTICULAR PURPOSE ARE DISCLAIMED. IN NO EVENT SHALL THE COPYRIGHT
HOLDER OR CONTRIBUTORS BE LIABLE FOR ANY DIRECT, INDIRECT, INCIDENTAL,
SPECIAL, EXEMPLARY, OR CONSEQUENTIAL DAMAGES (INCLUDING, BUT NOT LIMITED
TO, PROCUREMENT OF SUBSTITUTE GOODS OR SERVICES; LOSS OF USE, DATA, OR
PROFITS; OR BUSINESS INTERRUPTION) HOWEVER CAUSED AND ON ANY THEORY OF
LIABILITY, WHETHER IN CONTRACT, STRICT LIABILITY, OR TORT (INCLUDING
NEGLIGENCE OR OTHERWISE) ARISING IN ANY WAY OUT OF THE USE OF THIS
SOFTWARE, EVEN IF ADVISED OF THE POSSIBILITY OF SUCH DAMAGE.
*/

use bytemuck::{cast, cast_ref};
use wide::{CmpEq, i16x16};

use crate::consts::{JpegDecodeStatus, JpegType};
use crate::helpers::u16_bit_length;
use crate::lepton_error::{AddContext, ExitCode, err_exit_code};

use crate::Result;

use super::bit_writer::BitWriter;
use super::block_based_image::{AlignedBlock, BlockBasedImage};
use super::jpeg_code;
use super::jpeg_header::{HuffCodes, JpegHeader, ReconstructionInfo, RestartSegmentCodingInfo};
use super::jpeg_position_state::JpegPositionState;
use super::row_spec::RowSpec;

/// write a range of rows corresponding to the restart_info structure.
/// Returns the encoded data as a buffer.
///
/// Only works with baseline non-progressive images.
pub fn jpeg_write_baseline_row_range(
    encoded_length: usize,
    restart_info: &RestartSegmentCodingInfo,
    image_data: &[BlockBasedImage],
    jpeg_header: &JpegHeader,
    rinfo: &ReconstructionInfo,
) -> Result<Vec<u8>> {
    let max_coded_heights: Vec<u32> = rinfo.truncate_components.get_max_coded_heights();

    let mut data_buffer = Vec::new();
    if let Err(e) = data_buffer.try_reserve_exact(encoded_length) {
        return err_exit_code(
            ExitCode::OutOfMemory,
            format!(
                "unable to allocate {} bytes for jpeg output buffer: {:?}",
                encoded_length, e
            ),
        );
    }

    let mut huffw = BitWriter::new(data_buffer);
    huffw.reset_from_overhang_byte_and_num_bits(
        restart_info.overhang_byte,
        u32::from(restart_info.num_overhang_bits),
    );

    let mut last_dc = restart_info.last_dc;

    let mut decode_index = 0;
    loop {
        let cur_row = RowSpec::get_row_spec_from_index(
            decode_index,
            image_data,
            rinfo.truncate_components.mcu_count_vertical,
            &max_coded_heights,
        );

        decode_index += 1;

        if cur_row.done {
            break;
        }

        if cur_row.skip {
            continue;
        }

        if cur_row.min_row_luma_y < restart_info.luma_y_start {
            continue;
        }

        if cur_row.next_row_luma_y > restart_info.luma_y_end {
            break; // we're done here
        }

        if cur_row.last_row_to_complete_mcu {
            recode_one_mcu_row(
                &mut huffw,
                cur_row.mcu_row_index * jpeg_header.mcuh.get(),
                &mut last_dc,
                image_data,
                jpeg_header,
                rinfo,
                0,
            )
            .context()?;
        }
    }

    Ok(huffw.detach_buffer())
}

/// writes an entire scan vs only a range of rows as above.
/// supports progressive encoding whereas the row range version does not
pub fn jpeg_write_entire_scan(
    image_data: &[BlockBasedImage],
    jpeg_header: &JpegHeader,
    rinfo: &ReconstructionInfo,
    current_scan_index: usize,
) -> Result<Vec<u8>> {
    let max_coded_heights = rinfo.truncate_components.get_max_coded_heights();

    let mut last_dc = [0i16; 4];

    let mut huffw = BitWriter::new(Vec::with_capacity(128 * 1024));

    let mut decode_index = 0;
    loop {
        let cur_row = RowSpec::get_row_spec_from_index(
            decode_index,
            image_data,
            jpeg_header.mcuv.get(),
            &max_coded_heights,
        );

        decode_index += 1;

        if cur_row.done {
            break;
        }

        if cur_row.skip {
            continue;
        }

        if cur_row.last_row_to_complete_mcu {
            let r = recode_one_mcu_row(
                &mut huffw,
                cur_row.mcu_row_index * jpeg_header.mcuh.get(),
                &mut last_dc,
                image_data,
                jpeg_header,
                rinfo,
                current_scan_index,
            )
            .context()?;

            if r {
                break;
            }
        }
    }

    Ok(huffw.detach_buffer())
}

#[inline(never)]
fn recode_one_mcu_row(
    huffw: &mut BitWriter,
    mcu: u32,
    lastdc: &mut [i16],
    framebuffer: &[BlockBasedImage],
    jf: &JpegHeader,
    rinfo: &ReconstructionInfo,
    current_scan_index: usize,
) -> Result<bool> {
    let mut state = JpegPositionState::new(jf, mcu);

    let mut cumulative_reset_markers = state.get_cumulative_reset_markers(jf);

    let mut end_of_row = false;
    let mut correction_bits = Vec::new();

    // JPEG imagedata encoding routines
    while !end_of_row {
        // (re)set status
        let mut sta = JpegDecodeStatus::DecodeInProgress;

        // ---> sequential interleaved encoding <---
        while sta == JpegDecodeStatus::DecodeInProgress {
            let current_block = framebuffer[state.get_cmp()].get_block(state.get_dpos());

            let old_mcu = state.get_mcu();

            if jf.jpeg_type == JpegType::Sequential {
                // unzigzag
                let mut block = current_block.zigzag_from_transposed();

                // diff coding for dc
                let dc = block.get_block()[0];
                block.get_block_mut()[0] -= lastdc[state.get_cmp()];
                lastdc[state.get_cmp()] = dc;

                // encode block
                encode_block_seq(
                    huffw,
                    jf.get_huff_dc_codes(state.get_cmp()),
                    jf.get_huff_ac_codes(state.get_cmp()),
                    &block,
                );

                sta = state.next_mcu_pos(jf);
            } else if jf.cs_to == 0 {
                // ---> progressive DC encoding <---
                if jf.cs_sah == 0 {
                    // ---> succesive approximation first stage <---

                    // diff coding & bitshifting for dc
                    let tmp = current_block.get_transposed_from_zigzag(0) >> jf.cs_sal;
                    let v = tmp - lastdc[state.get_cmp()];
                    lastdc[state.get_cmp()] = tmp;

                    // encode dc
                    write_coef(
                        huffw,
                        v < 0,
                        v.unsigned_abs(),
                        0,
                        jf.get_huff_dc_codes(state.get_cmp()),
                    );
                } else {
                    // ---> succesive approximation later stage <---

                    // fetch bit from current bitplane
                    huffw.write(
                        ((current_block.get_transposed_from_zigzag(0) >> jf.cs_sal) & 1) as u32,
                        1,
                    );
                }

                sta = state.next_mcu_pos(jf);
            } else {
                // ---> progressive AC encoding <---

                // copy from coefficients we need and shift right by cs_sal
                let mut block = [0i16; 64];
                for bpos in jf.cs_from..jf.cs_to + 1 {
                    block[usize::from(bpos)] = div_pow2(
                        current_block.get_transposed_from_zigzag(usize::from(bpos)),
                        jf.cs_sal,
                    );
                }

                if jf.cs_sah == 0 {
                    // ---> succesive approximation first stage <---

                    // encode block
                    encode_ac_prg_fs(
                        huffw,
                        jf.get_huff_ac_codes(state.get_cmp()),
                        &block,
                        &mut state,
                        jf.cs_from,
                        jf.cs_to,
                    )
                    .context()?;

                    sta = state.next_mcu_pos(jf);

                    // encode remaining eobrun (iff end of mcu or scan)
                    if sta != JpegDecodeStatus::DecodeInProgress {
                        encode_eobrun(huffw, jf.get_huff_ac_codes(state.get_cmp()), &mut state);
                    }
                } else {
                    // ---> succesive approximation later stage <---

                    // encode block
                    encode_ac_prg_sa(
                        huffw,
                        jf.get_huff_ac_codes(state.get_cmp()),
                        &block,
                        &mut state,
                        jf.cs_from,
                        jf.cs_to,
                        &mut correction_bits,
                    )
                    .context()?;

                    sta = state.next_mcu_pos(jf);

                    // encode remaining eobrun and correction bits (iff end of mcu or scan)
                    if sta != JpegDecodeStatus::DecodeInProgress {
                        encode_eobrun(huffw, jf.get_huff_ac_codes(state.get_cmp()), &mut state);

                        // encode remaining correction bits
                        encode_crbits(huffw, &mut correction_bits);
                    }
                }
            }

            if old_mcu != state.get_mcu() && state.get_mcu() % jf.mcuh == 0 {
                end_of_row = true;
                if sta == JpegDecodeStatus::DecodeInProgress {
                    // completed only MCU aligned row, not reset interval so don't emit anything special
                    return Ok(false);
                }
            }
        }

        // pad huffman writer
        huffw.pad(rinfo.pad_bit.unwrap_or(0));

        assert!(
            huffw.has_no_remainder(),
            "shouldnt have a remainder after padding"
        );

        // evaluate status
        if sta == JpegDecodeStatus::ScanCompleted {
            return Ok(true); // leave decoding loop, everything is done here
        } else {
            assert!(sta == JpegDecodeStatus::RestartIntervalExpired);

            // status 1 means restart
            if jf.rsti > 0 {
                if rinfo.rst_cnt.len() == 0
                    || (!rinfo.rst_cnt_set)
                    || cumulative_reset_markers < rinfo.rst_cnt[current_scan_index]
                {
                    let rst = jpeg_code::RST0 + (cumulative_reset_markers & 7) as u8;

                    huffw.write_byte_unescaped(0xFF);
                    huffw.write_byte_unescaped(rst);
                    cumulative_reset_markers += 1;
                }

                // (re)set rst wait counter
                state.reset_rstw(jf);

                // (re)set last DCs for diff coding
                for i in 0..lastdc.len() {
                    lastdc[i] = 0;
                }
            }
        }
    }

    Ok(false)
}

#[inline(never)]
pub(crate) fn encode_block_seq(
    huffw: &mut BitWriter,
    dctbl: &HuffCodes,
    actbl: &HuffCodes,
    block: &AlignedBlock,
) {
    // using SIMD instructions, construct a 64 bit mask of all
    // the non-zero coefficients in the block. This can be used
    // to efficiently skip zero blocks using trailing zero scan.
    let block_simd: &[i16x16; 4] = cast_ref(block.get_block());

    let mut mask = (block_simd[0].cmp_eq(i16x16::ZERO).move_mask() as u64)
        | ((block_simd[1].cmp_eq(i16x16::ZERO).move_mask() as u64) << 16)
        | ((block_simd[2].cmp_eq(i16x16::ZERO).move_mask() as u64) << 32)
        | ((block_simd[3].cmp_eq(i16x16::ZERO).move_mask() as u64) << 48);

    // abs value of all coefficients. Super fast to calculate here
    // for everything, even if it is zero and not needed.
    let abs_value: [u16; 64] = cast(block_simd.map(|x| x.abs()));
    let is_neg: [u16; 64] = cast(block_simd.map(|x| x >> 15));

    // encode DC
    // & 256 is bit faster all the bits are 1s and since it allows the optimizer
    //   to convert << 8 (inside this function) to a single AND
    write_coef(huffw, (is_neg[0] & 256) != 0, abs_value[0], 0, dctbl);

    // flip the bits since cmp_eq returns 0xffff for zero coefficients
    mask = !mask;

    // already processed DC coefficient, so skip it
    mask >>= 1;
    let mut bpos = 1;

    // encode ACs
    while mask != 0 {
        let mut zeros = mask.trailing_zeros();

        if zeros > 15 {
            // JPEG encoding only supports 15 zeros in a row. Most implementations
            // write 0xf0 codes for 16 zeros in a row, but we don't need
            // a special case since write_coef with a zero coefficient
            // and a 0xf zero count will write the correct code.
            zeros = 15;
        }

        bpos += zeros + 1;
        mask >>= zeros + 1;

        write_coef(
            huffw,
            (is_neg[(bpos - 1) as usize] & 256) != 0, // a bit faster since it allows the optimizer to convert << 8 (inside this function) to a single AND
            abs_value[(bpos - 1) as usize],
            zeros,
            actbl,
        );

        if bpos >= 64 {
            // if we get all 64 coefficients, we're done and don't need an EOB
            return;
        }
    }

    // write EOB since we didn't get all 64 coefficients
    huffw.write(actbl.c_val[0x00].into(), actbl.c_len[0x00].into());
}

/// encodes a coefficient which is a huffman code specifying the size followed
/// by the coefficient itself
#[inline(always)]
fn write_coef(huffw: &mut BitWriter, is_neg: bool, abs_coef: u16, z: u32, tbl: &HuffCodes) {
    let s = 32 - u32::from(abs_coef).leading_zeros();

    // compiler is smart enough to figure out that this will never be >= 256,
    // so no bounds check
    let hc = z << 4 | s;

    // JPEG stores the coefficient with an implied sign bit, since once we know the
    // number of bits, we can infer the sign.
    //
    // Eg, if the bitlength of the absolute value is 4,
    //
    // 0..7 are negative (corresponding to -15..-8)
    // 8..15 are positive
    //
    // This is equivalent to absolute value XOR (1 << bitlength) - 1 if the number is negative, so
    // what we do is store this adjustment in c_val_shift_s so that we don't need
    // to calculate it separately.
    //
    // is_neg indicates whether we want the value with the bits set.
    let val = tbl.c_val_shift_s[(hc | ((is_neg as u32) << 8)) as usize] ^ u32::from(abs_coef);

    let new_bits = u32::from(tbl.c_len_plus_s[hc as usize]);

    // write to huffman writer (combine hufmman code and coefficient bits into single write)
    huffw.write(val, new_bits);
}

/// progressive AC encoding (first pass)
fn encode_ac_prg_fs(
    huffw: &mut BitWriter,
    actbl: &HuffCodes,
    block: &[i16; 64],
    state: &mut JpegPositionState,
    from: u8,
    to: u8,
) -> Result<()> {
    // encode AC
    let mut z = 0;
    for bpos in from..to + 1 {
        // if nonzero is encountered
        let tmp = block[usize::from(bpos)];
        if tmp != 0 {
            // encode eobrun
            encode_eobrun(huffw, actbl, state);
            // write remaining zeroes
            while z >= 16 {
                huffw.write(actbl.c_val[0xF0].into(), actbl.c_len[0xF0].into());
                z -= 16;
            }

            // vli encode
            write_coef(huffw, tmp < 0, tmp.unsigned_abs(), z, actbl);

            // reset zeroes
            z = 0;
        } else {
            // increment zero counter
            z += 1;
        }
    }

    // check eob, increment eobrun if needed
    if z > 0 {
        if actbl.max_eob_run == 0 {
            return err_exit_code(
                ExitCode::UnsupportedJpeg,
                "there must be at least one EOB symbol run in the huffman table to encode EOBs",
            )
            .context();
        }

        state.eobrun += 1;

        // check eobrun, encode if needed
        if state.eobrun == actbl.max_eob_run {
            encode_eobrun(huffw, actbl, state);
        }
    }

    Ok(())
}

/// progressive AC SA encoding subsequent pass
fn encode_ac_prg_sa(
    huffw: &mut BitWriter,
    actbl: &HuffCodes,
    block: &[i16; 64],
    state: &mut JpegPositionState,
    from: u8,
    to: u8,
    correction_bits: &mut Vec<u8>,
) -> Result<()> {
    // check if block contains any newly nonzero coefficients and find out position of eob
    let mut eob = from;

    {
        let mut bpos = to;
        while bpos >= from {
            if (block[usize::from(bpos)] == 1) || (block[usize::from(bpos)] == -1) {
                eob = bpos + 1;
                break;
            }
            bpos -= 1;
        }
    }

    // encode eobrun if needed
    if (eob > from) && state.eobrun > 0 {
        encode_eobrun(huffw, actbl, state);

        encode_crbits(huffw, correction_bits);
    }

    // encode AC
    let mut z = 0;
    for bpos in from..eob {
        let tmp = block[usize::from(bpos)];
        // if zero is encountered
        if tmp == 0 {
            z += 1; // increment zero counter
            if z == 16 {
                // write zeroes if needed
                huffw.write(actbl.c_val[0xF0].into(), actbl.c_len[0xF0].into());

                encode_crbits(huffw, correction_bits);
                z = 0;
            }
        }
        // if nonzero is encountered
        else if (tmp == 1) || (tmp == -1) {
            // vli encode
            write_coef(huffw, tmp < 0, tmp.unsigned_abs(), z, actbl);

            // write correction bits
            encode_crbits(huffw, correction_bits);
            // reset zeroes
            z = 0;
        } else {
            // store correction bits
            let n = (block[usize::from(bpos)] & 0x1) as u8;
            correction_bits.push(n);
        }
    }

    // fast processing after eob
    for bpos in eob..to + 1 {
        if block[usize::from(bpos)] != 0 {
            // store correction bits
            let n = (block[usize::from(bpos)] & 0x1) as u8;
            correction_bits.push(n);
        }
    }

    // check eob, increment eobrun if needed
    if eob <= to {
        if actbl.max_eob_run == 0 {
            return err_exit_code(
                ExitCode::UnsupportedJpeg,
                "there must be at least one EOB symbol run in the huffman table to encode EOBs",
            )
            .context();
        }

        state.eobrun += 1;

        // check eobrun, encode if needed
        if state.eobrun == actbl.max_eob_run {
            encode_eobrun(huffw, actbl, state);

            encode_crbits(huffw, correction_bits);
        }
    }

    Ok(())
}

/// encodes the eob run which consists of a huffman code the high 4 bits specifying the log2 of the run
/// followed by the number number encoded into the minimum number of bits
fn encode_eobrun(huffw: &mut BitWriter, actbl: &HuffCodes, state: &mut JpegPositionState) {
    if (state.eobrun) > 0 {
        debug_assert!((state.eobrun) <= actbl.max_eob_run);

        let mut s = u16_bit_length(state.eobrun);
        s -= 1;

        let n = encode_eobrun_bits(s, state.eobrun);
        let hc = s << 4;
        huffw.write(
            actbl.c_val[usize::from(hc)].into(),
            actbl.c_len[usize::from(hc)].into(),
        );
        huffw.write(u32::from(n), u32::from(s));
        state.eobrun = 0;
    }
}

/// encodes the correction bits, which are simply encoded as a vector of single bit values
fn encode_crbits(huffw: &mut BitWriter, correction_bits: &mut Vec<u8>) {
    for x in correction_bits.drain(..) {
        huffw.write(u32::from(x), 1);
    }
}

/// divide power of 2 rounding towards zero
fn div_pow2(v: i16, p: u8) -> i16 {
    (if v < 0 { v + ((1 << p) - 1) } else { v }) >> p
}

/// encoding for eobrun length. Chop off highest bit since we know it is always 1.
fn encode_eobrun_bits(s: u8, v: u16) -> u16 {
    v - (1 << s)
}

#[cfg(test)]
mod tests {
    use std::io::Cursor;

    use super::*;

    use crate::{
        helpers::read_file,
        jpeg::{
            bit_reader::BitReader,
            bit_writer::BitWriter,
            block_based_image::AlignedBlock,
            jpeg_header::{HuffTree, generate_huff_table_from_distribution},
            jpeg_read::decode_block_seq,
        },
    };

    /// roundtrips a block through the encoder and decoder and checks that the output matches the input
    fn round_trip_block(block: &AlignedBlock, expected: &[u8]) {
        let mut bitwriter = BitWriter::new(Vec::with_capacity(1024));

        // create a weird distribution to test the huffman encoding for corner cases
        let mut dcdistribution = [0; 256];
        for i in 0..256 {
            dcdistribution[i] = 256 - i;
        }
        let dctbl = generate_huff_table_from_distribution(&dcdistribution);

<<<<<<< HEAD
    encode_block_seq(&mut bitwriter, &dctbl, &actbl, block);
=======
        let mut acdistribution = [0; 256];
        for i in 0..256 {
            acdistribution[i] = 1 + 256;
        }
        let actbl = generate_huff_table_from_distribution(&acdistribution);
>>>>>>> 621555c7

        encode_block_seq(&mut bitwriter, &dctbl, &actbl, block);

        bitwriter.pad(0);

        let buf = bitwriter.detach_buffer();
        assert_eq!(buf, expected);

        let mut bitreader = BitReader::new(Cursor::new(&buf));

        let mut block_decoded = [0i16; 64];
        decode_block_seq(
            &mut bitreader,
            &HuffTree::construct_hufftree(&dctbl, true).unwrap(),
            &HuffTree::construct_hufftree(&actbl, true).unwrap(),
            &mut block_decoded,
        )
        .unwrap();

        assert_eq!(&block_decoded, block.get_block());
    }

    #[test]
    fn test_encode_block_seq() {
        let mut block = AlignedBlock::default();
        for i in 0..64 {
            block.get_block_mut()[i] = (i as i16) - 32;
        }

        let expected = [
            152, 252, 176, 37, 131, 44, 41, 97, 203, 18, 88, 178, 198, 150, 60, 178, 37, 147, 44,
            169, 101, 203, 50, 89, 178, 206, 150, 126, 176, 107, 14, 177, 107, 30, 178, 107, 46,
            179, 107, 56, 136, 17, 34, 40, 69, 128, 128, 47, 120, 250, 3, 0, 226, 48, 70, 136, 225,
            31, 173, 26, 211, 173, 90, 215, 173, 154, 219, 173, 218, 223, 45, 9, 104, 203, 74, 90,
            114, 212, 150, 172, 181, 165, 175, 45, 137, 108, 203, 106, 91, 114, 220, 150, 236, 183,
            165, 190,
        ];

        round_trip_block(&block, &expected);
    }

    /// make sure we encode magnitudes correctly
    #[test]
    fn test_encode_block_magnitude() {
        let mut block = AlignedBlock::default();
        for i in 0..15 {
            block.get_block_mut()[i] = (1u16 << i) as i16;
        }
        for i in 0..15 {
            block.get_block_mut()[i + 20] = -((1u16 << i) as i16);
        }

        let expected = [
            165, 1, 132, 102, 180, 75, 64, 138, 6, 248, 8, 16, 27, 208, 13, 120, 2, 122, 0, 75,
            192, 4, 60, 0, 8, 224, 0, 109, 128, 1, 250, 1, 68, 94, 179, 203, 60, 137, 246, 247,
            232, 15, 251, 207, 253, 119, 254, 121, 255, 0, 203, 191, 252, 59, 255, 0, 200, 223,
            255, 0, 109, 127, 254, 0,
        ];

        round_trip_block(&block, &expected);
    }

    /// test encoding with gaps to test zero counting
    #[test]
    fn test_encode_block_zero_runs() {
        let mut block = AlignedBlock::default();

        for i in 0..10 {
            block.get_block_mut()[i] = i as i16;
        }
        for i in 30..50 {
            block.get_block_mut()[i] = -(i as i16);
        }
        for i in 50..52 {
            block.get_block_mut()[i] = i as i16;
        }

        let expected = [
            169, 223, 1, 128, 113, 24, 35, 68, 112, 143, 214, 141, 105, 167, 249, 12, 176, 8, 159,
            34, 120, 137, 210, 39, 8, 155, 34, 104, 137, 146, 38, 8, 151, 34, 88, 137, 82, 37, 8,
            147, 34, 72, 137, 18, 36, 8, 143, 34, 56, 139, 34, 44, 192, 0,
        ];

        round_trip_block(&block, &expected);
    }

    /// test encoding with gaps to test zero counting
    #[test]
    fn test_encode_block_long_zero_cnt() {
        let mut block = AlignedBlock::default();

        block.get_block_mut()[63] = 1;

        let expected = [169, 79, 79, 79, 33];

        round_trip_block(&block, &expected);
    }

    #[test]
    fn test_encode_block_seq_zero() {
        let block = AlignedBlock::default();

        let expected = [168, 0];

        round_trip_block(&block, &expected);
    }

    fn roundtrip_jpeg<R: std::io::BufRead + std::io::Seek>(
        reader: &mut R,
        enabled_features: &crate::EnabledFeatures,
    ) -> Vec<u8> {
        use crate::consts::*;
        use crate::jpeg::jpeg_header::{JpegHeader, ReconstructionInfo};
        use crate::jpeg::jpeg_read::read_jpeg_file;

        let mut jpeg_header = JpegHeader::default();
        let mut rinfo = ReconstructionInfo::default();

        let mut headers = Vec::new();

        let (image_data, partitions, end_scan_position) = read_jpeg_file(
            reader,
            &mut jpeg_header,
            &mut rinfo,
            &enabled_features,
            |header, raw_header| {
                headers.push((header.clone(), raw_header.to_vec()));
            },
        )
        .unwrap();

        let mut reconstructed = Vec::new();
        reconstructed.extend_from_slice(&SOI);

        match jpeg_header.jpeg_type {
            JpegType::Sequential => {
                // sequential JPEG consists of a single header + scan
                reconstructed.extend_from_slice(rinfo.raw_jpeg_header.as_slice());

                let mut prev_offset = 0;
                for (offset, coding_info) in partitions {
                    let mut r = jpeg_write_baseline_row_range(
                        (offset - prev_offset) as usize,
                        &coding_info,
                        &image_data,
                        &jpeg_header,
                        &rinfo,
                    )
                    .unwrap();

                    reconstructed.append(&mut r);

                    prev_offset = offset;
                }

                assert_eq!(reconstructed.len(), end_scan_position as usize);

                reconstructed.extend_from_slice(&EOI);
            }
            JpegType::Progressive => {
                // progressive JPEG consists of header + scan, header + scan, etc
                let mut scnc = 0;

                for (jh, raw_header) in headers {
                    // progressive JPEG consists of headers + scan
                    reconstructed.extend_from_slice(&raw_header);

                    let scan = jpeg_write_entire_scan(&image_data, &jh, &rinfo, scnc).unwrap();

                    reconstructed.extend_from_slice(&scan);

                    // advance to next scan
                    scnc += 1;
                }

<<<<<<< HEAD
#[cfg(test)]
fn roundtrip_jpeg<R: std::io::BufRead + std::io::Seek>(
    reader: &mut R,
    enabled_features: &crate::EnabledFeatures,
) -> Vec<u8> {
    use crate::consts::*;
    use crate::jpeg::jpeg_read::read_jpeg_file;

    let mut jpeg_header = JpegHeader::default();
    let mut rinfo = ReconstructionInfo::default();

    let mut headers = Vec::new();

    let (image_data, partitions, end_scan_position) = read_jpeg_file(
        reader,
        &mut jpeg_header,
        &mut rinfo,
        enabled_features,
        |header, raw_header| {
            headers.push((header.clone(), raw_header.to_vec()));
        },
    )
    .unwrap();
=======
                reconstructed.extend_from_slice(&EOI);

                // progressive includes EOI in the scan
                assert_eq!(reconstructed.len(), end_scan_position as usize);
            }
            _ => {
                panic!("unexpected JPEG type: {:?}", jpeg_header.jpeg_type);
            }
        }
>>>>>>> 621555c7

        reconstructed
    }

    /// reads a JPEG file and writes it back out using the baseline encoder
    /// to verify that the encoder and decoder exactly the same.
    #[test]
    fn roundtrip_baseline_jpeg() {
        let file = read_file("iphone", ".jpg");
        let enabled_features = crate::EnabledFeatures::compat_lepton_scalar_read();

        let reconstructed = roundtrip_jpeg(&mut std::io::Cursor::new(&file), &enabled_features);

        assert!(reconstructed == file);
    }

    /// reads a progressive JPEG file and writes it back out using the progressive encoder
    /// to verify that the encoder and decoder exactly the same.
    #[test]
    fn roundtrip_progressive_jpeg() {
        let file = read_file("iphoneprogressive", ".jpg");
        let enabled_features = crate::EnabledFeatures::compat_lepton_scalar_read();

        let reconstructed = roundtrip_jpeg(&mut std::io::Cursor::new(&file), &enabled_features);

        assert!(reconstructed == file);
    }

    #[test]
    fn test_benchmark_write_jpeg() {
        let mut f = benchmarks::benchmark_write_jpeg();
        for _ in 0..10 {
            f();
        }
    }

    #[test]
    fn test_benchmark_write_block() {
        let mut f = benchmarks::benchmark_write_block();
        for _ in 0..10 {
            f();
        }
    }
}

#[cfg(any(test, feature = "micro_benchmark"))]
pub mod benchmarks {
    use std::mem;

    use super::*;

    use crate::{
        EnabledFeatures,
        helpers::read_file,
        jpeg::{
            bit_writer::BitWriter,
            block_based_image::AlignedBlock,
            jpeg_header::{JpegHeader, ReconstructionInfo, generate_huff_table_from_distribution},
            jpeg_read::read_jpeg_file,
        },
    };

    /// Benchmarks performance of encoding a single JPEG block
    #[inline(never)]
    pub fn benchmark_write_block() -> Box<dyn FnMut()> {
        // create a weird distribution to test the huffman encoding for corner cases
        let mut dcdistribution = [0; 256];
        for i in 0..256 {
            dcdistribution[i] = 256 - i;
        }
        let dctbl = generate_huff_table_from_distribution(&dcdistribution);

        let mut acdistribution = [0; 256];
        for i in 0..256 {
            acdistribution[i] = 1 + 256;
        }
        let actbl = generate_huff_table_from_distribution(&acdistribution);

        let mut block = AlignedBlock::default();
        for i in 0..10 {
            block.get_block_mut()[i] = i as i16;
        }
        for i in 30..50 {
            block.get_block_mut()[i] = -(i as i16);
        }
        for i in 50..52 {
            block.get_block_mut()[i] = i as i16;
        }

        // we don't want to accumulate memory as we write, so reuse the same buffer
        // and clear it after each iteration.
        // This also avoids the cost of a malloc/free on each iteration.
        let mut storage = Vec::with_capacity(1024);
        Box::new(move || {
            let mut bitwriter = BitWriter::new(mem::take(&mut storage));
            encode_block_seq(&mut bitwriter, &dctbl, &actbl, &block);
            storage = bitwriter.detach_buffer();
            storage.clear();
        })
    }

    /// reads the jpeg file from the test data, parses it and then
    /// returns a closure that writes the jpeg blocks back out.
    #[inline(never)]
    pub fn benchmark_write_jpeg() -> Box<dyn FnMut()> {
        let file = read_file("android", ".jpg");

        let mut reader = std::io::Cursor::new(&file);
        let enabled_features = EnabledFeatures::compat_lepton_vector_write();

        let mut jpeg_header = JpegHeader::default();
        let mut rinfo = ReconstructionInfo::default();

        let (image_data, partitions, _end_scan) = read_jpeg_file(
            &mut reader,
            &mut jpeg_header,
            &mut rinfo,
            &enabled_features,
            |_, _| {},
        )
        .unwrap();

        Box::new(move || {
            let mut prev_offset = 0;
            for (offset, coding_info) in &partitions {
                use std::hint::black_box;

                let r = jpeg_write_baseline_row_range(
                    (offset - prev_offset) as usize,
                    &coding_info,
                    &image_data,
                    &jpeg_header,
                    &rinfo,
                )
                .unwrap();

                black_box(r);

                prev_offset = *offset;
            }
        })
    }
}<|MERGE_RESOLUTION|>--- conflicted
+++ resolved
@@ -674,15 +674,11 @@
         }
         let dctbl = generate_huff_table_from_distribution(&dcdistribution);
 
-<<<<<<< HEAD
-    encode_block_seq(&mut bitwriter, &dctbl, &actbl, block);
-=======
         let mut acdistribution = [0; 256];
         for i in 0..256 {
             acdistribution[i] = 1 + 256;
         }
         let actbl = generate_huff_table_from_distribution(&acdistribution);
->>>>>>> 621555c7
 
         encode_block_seq(&mut bitwriter, &dctbl, &actbl, block);
 
@@ -858,31 +854,6 @@
                     scnc += 1;
                 }
 
-<<<<<<< HEAD
-#[cfg(test)]
-fn roundtrip_jpeg<R: std::io::BufRead + std::io::Seek>(
-    reader: &mut R,
-    enabled_features: &crate::EnabledFeatures,
-) -> Vec<u8> {
-    use crate::consts::*;
-    use crate::jpeg::jpeg_read::read_jpeg_file;
-
-    let mut jpeg_header = JpegHeader::default();
-    let mut rinfo = ReconstructionInfo::default();
-
-    let mut headers = Vec::new();
-
-    let (image_data, partitions, end_scan_position) = read_jpeg_file(
-        reader,
-        &mut jpeg_header,
-        &mut rinfo,
-        enabled_features,
-        |header, raw_header| {
-            headers.push((header.clone(), raw_header.to_vec()));
-        },
-    )
-    .unwrap();
-=======
                 reconstructed.extend_from_slice(&EOI);
 
                 // progressive includes EOI in the scan
@@ -892,7 +863,6 @@
                 panic!("unexpected JPEG type: {:?}", jpeg_header.jpeg_type);
             }
         }
->>>>>>> 621555c7
 
         reconstructed
     }
