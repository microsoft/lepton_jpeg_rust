--- conflicted
+++ resolved
@@ -768,8 +768,7 @@
 
     let mut output = Vec::new();
 
-<<<<<<< HEAD
-    decode_lepton_file(
+    decode_lepton(
         &mut SmallBufRead {
             inner: &file,
             pos: 0,
@@ -778,9 +777,6 @@
         &enabled_features,
     )
     .unwrap();
-=======
-    decode_lepton(&mut Cursor::new(&file), &mut output, &enabled_features).unwrap();
->>>>>>> 0107aee5
 
     assert_eq!(output.len(), original.len());
     assert!(output == original);
