[package]
name = "lepton_jpeg"
version = "0.3.4"
edition = "2021"
authors = ["Kristof Roomp <kristofr@microsoft.com>"]

# requires scoped threads and IsTerminal
rust-version = "1.70"
description = "Rust port of the Lepton JPEG compression library"
readme = "README.md"
repository = "https://github.com/microsoft/lepton_jpeg_rust"
license = "Apache-2.0"
exclude = [
    "images/*",
    "tests/*",
]
categories = ["multimedia::images", "multimedia::encoding"]

[profile.release]
debug=true

# See more keys and their definitions at https://doc.rust-lang.org/cargo/reference/manifest.html

[features]
default = []
compression_stats = []

[dependencies]
byteorder = "1.4.3"
flate2 = "1.0.25"
default-boxed = "0.2.0"
anyhow = { version="1.0.68", features = ["backtrace"]}
wide = "0.7.8"
log = "0.4.17"
simple_logger ="4.0.0"
cpu-time = "1.0.0"
<<<<<<< HEAD
atty = "0.2.14"
bytemuck = "1.13.1"
=======
>>>>>>> d01faa16

[dev-dependencies]
rstest = "0.16.0"
rand = "0.8.5"

[[bin]]
name = "lepton_jpeg_util"
path = "src/main.rs"


[lib]
crate-type = ["cdylib","lib"]

<|MERGE_RESOLUTION|>--- conflicted
+++ resolved
@@ -34,11 +34,7 @@
 log = "0.4.17"
 simple_logger ="4.0.0"
 cpu-time = "1.0.0"
-<<<<<<< HEAD
-atty = "0.2.14"
 bytemuck = "1.13.1"
-=======
->>>>>>> d01faa16
 
 [dev-dependencies]
 rstest = "0.16.0"
