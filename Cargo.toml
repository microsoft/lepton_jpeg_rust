[package]
name = "lepton_jpeg"
version = "0.3.5"
edition = "2021"
authors = ["Kristof Roomp <kristofr@microsoft.com>"]

# requires scoped threads and IsTerminal
rust-version = "1.70"
description = "Rust port of the Lepton JPEG compression library"
readme = "README.md"
repository = "https://github.com/microsoft/lepton_jpeg_rust"
license = "Apache-2.0"
exclude = [
    "images/*",
    "tests/*",
]
categories = ["multimedia::images", "multimedia::encoding"]

[profile.release]
debug=true

# See more keys and their definitions at https://doc.rust-lang.org/cargo/reference/manifest.html

[features]
default = []
compression_stats = []

[dependencies]
bytemuck = "1"
byteorder = "1.4"
flate2 = "1.0"
default-boxed = "0.2"
anyhow = { version="1.0", features = ["backtrace"]}
wide = "0.7"
log = "0.4"
simple_logger ="4.0"
rayon = "1.10"

[target.'cfg(windows)'.dependencies]
cpu-time = "1.0"
<<<<<<< HEAD
unroll="*"
=======
thread-priority = "1.0.0"
>>>>>>> c2aaf2c8

[dev-dependencies]
rstest = "0.19"
rand = "0.8"

[[bin]]
name = "lepton_jpeg_util"
path = "src/main.rs"


[lib]
crate-type = ["cdylib","lib"]

<|MERGE_RESOLUTION|>--- conflicted
+++ resolved
@@ -35,14 +35,11 @@
 log = "0.4"
 simple_logger ="4.0"
 rayon = "1.10"
+unroll="*"
 
 [target.'cfg(windows)'.dependencies]
 cpu-time = "1.0"
-<<<<<<< HEAD
-unroll="*"
-=======
 thread-priority = "1.0.0"
->>>>>>> c2aaf2c8
 
 [dev-dependencies]
 rstest = "0.19"
