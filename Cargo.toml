--- conflicted
+++ resolved
@@ -1,10 +1,6 @@
 [package]
 name = "lepton_jpeg_root"
-<<<<<<< HEAD
-version = "0.5.0"
-=======
 version = "0.5.1"
->>>>>>> 94644ed1
 edition = "2021"
 authors = ["Kristof Roomp <kristofr@microsoft.com>"]
 
