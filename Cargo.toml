[package]
name = "lepton_jpeg"
version = "0.3.4"
edition = "2021"
authors = ["Kristof Roomp <kristofr@microsoft.com>"]

# requires scoped threads and IsTerminal
rust-version = "1.70"
description = "Rust port of the Lepton JPEG compression library"
readme = "README.md"
repository = "https://github.com/microsoft/lepton_jpeg_rust"
license = "Apache-2.0"
exclude = [
    "images/*",
    "tests/*",
]
categories = ["multimedia::images", "multimedia::encoding"]

[profile.release]
debug=true

# See more keys and their definitions at https://doc.rust-lang.org/cargo/reference/manifest.html

[features]
default = []
compression_stats = []

[dependencies]
<<<<<<< HEAD
byteorder = "1.4.3"
flate2 = "1.0.25"
default-boxed = "0.2.0"
anyhow = { version="1.0.68", features = ["backtrace"]}
wide = "0.7.8"
log = "0.4.17"
simple_logger ="4.0.0"
cpu-time = "1.0.0"
bytemuck = "1.13.1"
=======
byteorder = "1.4"
flate2 = "1.0"
default-boxed = "0.2"
anyhow = { version="1.0", features = ["backtrace"]}
wide = "0.7"
log = "0.4"
simple_logger ="4.0"
cpu-time = "1.0"
>>>>>>> 3465ab20

[dev-dependencies]
rstest = "0.18"
rand = "0.8"

[[bin]]
name = "lepton_jpeg_util"
path = "src/main.rs"


[lib]
crate-type = ["cdylib","lib"]

<|MERGE_RESOLUTION|>--- conflicted
+++ resolved
@@ -26,17 +26,7 @@
 compression_stats = []
 
 [dependencies]
-<<<<<<< HEAD
-byteorder = "1.4.3"
-flate2 = "1.0.25"
-default-boxed = "0.2.0"
-anyhow = { version="1.0.68", features = ["backtrace"]}
-wide = "0.7.8"
-log = "0.4.17"
-simple_logger ="4.0.0"
-cpu-time = "1.0.0"
-bytemuck = "1.13.1"
-=======
+bytemuck = "1.13"
 byteorder = "1.4"
 flate2 = "1.0"
 default-boxed = "0.2"
@@ -45,7 +35,6 @@
 log = "0.4"
 simple_logger ="4.0"
 cpu-time = "1.0"
->>>>>>> 3465ab20
 
 [dev-dependencies]
 rstest = "0.18"
