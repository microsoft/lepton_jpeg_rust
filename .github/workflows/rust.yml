name: Rust

on:
  push:
    branches: [ "main" ]
  pull_request:

env:
  CARGO_TERM_COLOR: always

jobs:
  build:

    runs-on: windows-latest

    steps:
    - uses: actions/checkout@v3
    - uses: dtolnay/rust-toolchain@stable
      with:
        toolchain: stable
        targets: wasm32-wasip1,aarch64-unknown-linux-musl,x86_64-pc-windows-msvc,x86_64-unknown-linux-gnu
        components: rustfmt,clippy

    - name: Check formatting
<<<<<<< HEAD
      run: cargo fmt --check
    - name: Build default target
      run: cargo build --locked --all --workspace
=======
      run: cargo fmt --check --all
    - name: Build default target
      run: cargo build --locked --workspace
>>>>>>> 94644ed1
    - name: Build wasm32-wasip1
      run: cargo build --locked --target wasm32-wasip1 --manifest-path lib/Cargo.toml
    - name: Build aarch64-unknown-linux-musl
      run: cargo build --locked --target aarch64-unknown-linux-musl --manifest-path lib/Cargo.toml
    - name: Build x86_64-pc-windows-msvc
      run: cargo build --locked --target x86_64-pc-windows-msvc --lib --workspace
    - name: Build x86_64-pc-windows-msvc release
      run: cargo build --locked --target x86_64-pc-windows-msvc --lib --workspace --release
    - name: Run tests
      run: cargo test --locked --workspace
    - name: Run tests (use_rayon)
      run: cargo test --locked --features use_rayon --workspace
      <|MERGE_RESOLUTION|>--- conflicted
+++ resolved
@@ -22,15 +22,9 @@
         components: rustfmt,clippy
 
     - name: Check formatting
-<<<<<<< HEAD
-      run: cargo fmt --check
-    - name: Build default target
-      run: cargo build --locked --all --workspace
-=======
       run: cargo fmt --check --all
     - name: Build default target
       run: cargo build --locked --workspace
->>>>>>> 94644ed1
     - name: Build wasm32-wasip1
       run: cargo build --locked --target wasm32-wasip1 --manifest-path lib/Cargo.toml
     - name: Build aarch64-unknown-linux-musl
