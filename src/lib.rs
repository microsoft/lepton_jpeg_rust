/*---------------------------------------------------------------------------------------------
 *  Copyright (c) Microsoft Corporation. All rights reserved.
 *  Licensed under the Apache License, Version 2.0. See LICENSE.txt in the project root for license information.
 *  This software incorporates material from third parties. See NOTICE.txt for details.
 *--------------------------------------------------------------------------------------------*/

mod consts;
mod helpers;
mod jpeg_code;
mod structs;

pub mod enabled_features;
pub mod lepton_error;

use crate::enabled_features::EnabledFeatures;
use crate::lepton_error::{ExitCode, LeptonError};

use core::result::Result;
use std::panic::catch_unwind;

use std::io::{Cursor, Read, Seek, Write};
use std::time::Duration;

use crate::structs::lepton_format::{decode_lepton_wrapper, encode_lepton_wrapper};

/// translates internal anyhow based exception into externally visible exception
fn translate_error(e: anyhow::Error) -> LeptonError {
    match e.root_cause().downcast_ref::<LeptonError>() {
        // try to extract the exit code if it was a well known error
        Some(x) => {
            return LeptonError {
                exit_code: x.exit_code,
                message: x.message.to_owned(),
            };
        }
        None => {
            return LeptonError {
                exit_code: ExitCode::GeneralFailure,
                message: format!("unexpected error {0:?}", e),
            };
        }
    }
}

/// Decodes Lepton container and recreates the original JPEG file
pub fn decode_lepton<R: Read + Seek, W: Write>(
    reader: &mut R,
    writer: &mut W,
    num_threads: usize,
) -> Result<(), LeptonError> {
    let mut total_cpu_time = Duration::ZERO;
    decode_lepton_wrapper(reader, writer, num_threads, &mut total_cpu_time).map_err(translate_error)
}

/// Encodes JPEG as compressed Lepton format.
pub fn encode_lepton<R: Read + Seek, W: Write + Seek>(
    reader: &mut R,
    writer: &mut W,
    max_threads: usize,
    no_progressive: bool,
) -> Result<(), LeptonError> {
<<<<<<< HEAD
=======
    let mut total_cpu_time = Duration::ZERO;
>>>>>>> 4e1b7692
    encode_lepton_wrapper(
        reader,
        writer,
        max_threads,
<<<<<<< HEAD
        &EnabledFeatures {
            progressive: !no_progressive,
        },
    )
    .map_err(translate_error)
}

/// Encodes JPEG as compressed Lepton format.
pub fn encode_lepton_feat<R: Read + Seek, W: Write + Seek>(
    reader: &mut R,
    writer: &mut W,
    max_threads: usize,
    enabled_features: &EnabledFeatures,
) -> Result<(), LeptonError> {
    encode_lepton_wrapper(reader, writer, max_threads, enabled_features).map_err(translate_error)
=======
        no_progressive,
        &mut total_cpu_time,
    )
    .map_err(translate_error)
>>>>>>> 4e1b7692
}

/// C ABI interface for compressing image, exposed from DLL
#[no_mangle]
pub unsafe extern "C" fn WrapperCompressImage(
    input_buffer: *const u8,
    input_buffer_size: u64,
    output_buffer: *mut u8,
    output_buffer_size: u64,
    number_of_threads: i32,
    result_size: *mut u64,
) -> i32 {
    match catch_unwind(|| {
        let input = std::slice::from_raw_parts(input_buffer, input_buffer_size as usize);

        let output = std::slice::from_raw_parts_mut(output_buffer, output_buffer_size as usize);

        let mut reader = Cursor::new(input);
        let mut writer = Cursor::new(output);

<<<<<<< HEAD
=======
        let mut total_cpu_time = Duration::ZERO;

>>>>>>> 4e1b7692
        match encode_lepton_wrapper(
            &mut reader,
            &mut writer,
            number_of_threads as usize,
<<<<<<< HEAD
            &EnabledFeatures::all(),
=======
            false,
            &mut total_cpu_time,
>>>>>>> 4e1b7692
        ) {
            Ok(_) => {}
            Err(e) => match e.root_cause().downcast_ref::<LeptonError>() {
                // try to extract the exit code if it was a well known error
                Some(x) => {
                    return x.exit_code as i32;
                }
                None => {
                    return -1 as i32;
                }
            },
        }

        *result_size = writer.position().into();

        return 0;
    }) {
        Ok(code) => {
            return code;
        }
        Err(_) => {
            return -2;
        }
    }
}

/// C ABI interface for decompressing image, exposed from DLL
#[no_mangle]
pub unsafe extern "C" fn WrapperDecompressImage(
    input_buffer: *const u8,
    input_buffer_size: u64,
    output_buffer: *mut u8,
    output_buffer_size: u64,
    number_of_threads: i32,
    result_size: *mut u64,
) -> i32 {
    match catch_unwind(|| {
        let input = std::slice::from_raw_parts(input_buffer, input_buffer_size as usize);

        let output = std::slice::from_raw_parts_mut(output_buffer, output_buffer_size as usize);

        let mut reader = Cursor::new(input);
        let mut writer = Cursor::new(output);

        let mut total_cpu_time = Duration::ZERO;

        match decode_lepton_wrapper(
            &mut reader,
            &mut writer,
            number_of_threads as usize,
            &mut total_cpu_time,
        ) {
            Ok(_) => {}
            Err(e) => {
                return translate_error(e).exit_code as i32;
            }
        }

        *result_size = writer.position().into();

        return 0;
    }) {
        Ok(code) => {
            return code;
        }
        Err(_) => {
            return -2;
        }
    }
}<|MERGE_RESOLUTION|>--- conflicted
+++ resolved
@@ -59,18 +59,15 @@
     max_threads: usize,
     no_progressive: bool,
 ) -> Result<(), LeptonError> {
-<<<<<<< HEAD
-=======
     let mut total_cpu_time = Duration::ZERO;
->>>>>>> 4e1b7692
     encode_lepton_wrapper(
         reader,
         writer,
         max_threads,
-<<<<<<< HEAD
         &EnabledFeatures {
             progressive: !no_progressive,
         },
+        &mut total_cpu_time,
     )
     .map_err(translate_error)
 }
@@ -82,13 +79,8 @@
     max_threads: usize,
     enabled_features: &EnabledFeatures,
 ) -> Result<(), LeptonError> {
-    encode_lepton_wrapper(reader, writer, max_threads, enabled_features).map_err(translate_error)
-=======
-        no_progressive,
-        &mut total_cpu_time,
-    )
-    .map_err(translate_error)
->>>>>>> 4e1b7692
+    let mut total_cpu_time = Duration::ZERO;
+    encode_lepton_wrapper(reader, writer, max_threads, enabled_features, &mut total_cpu_time).map_err(translate_error)
 }
 
 /// C ABI interface for compressing image, exposed from DLL
@@ -109,21 +101,14 @@
         let mut reader = Cursor::new(input);
         let mut writer = Cursor::new(output);
 
-<<<<<<< HEAD
-=======
         let mut total_cpu_time = Duration::ZERO;
 
->>>>>>> 4e1b7692
         match encode_lepton_wrapper(
             &mut reader,
             &mut writer,
             number_of_threads as usize,
-<<<<<<< HEAD
             &EnabledFeatures::all(),
-=======
-            false,
             &mut total_cpu_time,
->>>>>>> 4e1b7692
         ) {
             Ok(_) => {}
             Err(e) => match e.root_cause().downcast_ref::<LeptonError>() {
