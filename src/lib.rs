--- conflicted
+++ resolved
@@ -22,34 +22,7 @@
 use core::result::Result;
 use std::panic::catch_unwind;
 
-<<<<<<< HEAD
-use std::io::{BufRead, Cursor, Read, Seek, Write};
-
-use crate::structs::lepton_format::{
-    decode_lepton_wrapper, encode_lepton_wrapper, encode_lepton_wrapper_verify,
-};
-
-/// translates internal anyhow based exception into externally visible exception
-fn translate_error(e: anyhow::Error) -> LeptonError {
-    match e.root_cause().downcast_ref::<LeptonError>() {
-        // try to extract the exit code if it was a well known error
-        Some(x) => {
-            return LeptonError {
-                exit_code: x.exit_code,
-                message: x.message.to_owned(),
-            };
-        }
-        None => {
-            return LeptonError {
-                exit_code: ExitCode::GeneralFailure,
-                message: format!("unexpected error {0:?}", e),
-            };
-        }
-    }
-}
-=======
 use std::io::{BufRead, Cursor, Seek, Write};
->>>>>>> 2a446f41
 
 /// Decodes Lepton container and recreates the original JPEG file
 pub fn decode_lepton<R: BufRead, W: Write>(
