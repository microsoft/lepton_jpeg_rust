--- conflicted
+++ resolved
@@ -260,12 +260,6 @@
         block_context: &BlockContext,
         num_non_zeros: &[NeighborSummary],
     ) -> PredictDCResult {
-<<<<<<< HEAD
-        let mut pixels_sans_dc = [0i16; 64];
-        let q = qt.get_quantization_table();
-
-        run_idct::<true>(here, q, &mut pixels_sans_dc);
-=======
         let mut uncertainty_val: i16 = 0;
         let mut uncertainty2_val: i16 = 0;
 
@@ -274,26 +268,17 @@
         let mut avgmed = 0;
 
         let pixels_sans_dc = run_idct::<true>(here, q_transposed);
->>>>>>> e0e79713
 
         // helper functions to avoid code duplication that calculate the left and above prediction values
 
         let calc_left = || {
             let left_context = block_context.neighbor_context_left(num_non_zeros);
 
-<<<<<<< HEAD
             let a1 = ProbabilityTables::from_stride(&pixels_sans_dc, 0, 8);
             let a2 = ProbabilityTables::from_stride(&pixels_sans_dc, 1, 8);
             let pixel_delta = a1 - a2;
             let a: i16x8 = a1 + 1024;
             let b : i16x8 = i16x8::new(*left_context.get_vertical()) - (pixel_delta - (pixel_delta>>15) >> 1) /* divide pixel_delta by 2 rounding towards 0 */;
-=======
-                let a1 = ProbabilityTables::from_stride(pixels_sans_dc.get_block(), 0, 8);
-                let a2 = ProbabilityTables::from_stride(pixels_sans_dc.get_block(), 1, 8);
-                let pixel_delta = a1 - a2;
-                let a: i16x8 = a1 + 1024;
-                let b : i16x8 = i16x8::new(*left_context.get_vertical()) - (pixel_delta - (pixel_delta>>15) >> 1) /* divide pixel_delta by 2 rounding towards 0 */;
->>>>>>> e0e79713
 
             b - a
         };
@@ -319,16 +304,8 @@
             if ALL_PRESENT || self.above_present {
                 // most common case where we have both left and above
 
-<<<<<<< HEAD
                 let horiz = calc_left();
                 let vert = calc_above();
-=======
-                let a1 = ProbabilityTables::from_stride(pixels_sans_dc.get_block(), 0, 1);
-                let a2 = ProbabilityTables::from_stride(pixels_sans_dc.get_block(), 8, 1);
-                let pixel_delta = a1 - a2;
-                let a: i16x8 = a1 + 1024;
-                let b : i16x8 = i16x8::new(*above_context.get_horizontal()) - (pixel_delta - (pixel_delta>>15) >> 1) /* divide pixel_delta by 2 rounding towards 0 */;
->>>>>>> e0e79713
 
                 min_dc_vec = horiz.min(vert);
                 max_dc_vec = horiz.max(vert);
