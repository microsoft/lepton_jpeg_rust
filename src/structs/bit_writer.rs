/*---------------------------------------------------------------------------------------------
 *  Copyright (c) Microsoft Corporation. All rights reserved.
 *  Licensed under the Apache License, Version 2.0. See LICENSE.txt in the project root for license information.
 *  This software incorporates material from third parties. See NOTICE.txt for details.
 *--------------------------------------------------------------------------------------------*/

use std::io::Write;

pub struct BitWriter {
    data_buffer: Vec<u8>,
    fill_register: u64,
    current_bit: u32,
}

// use to write varying sized bits for coding JPEG. Escapes 0xff -> [0xff,0]
impl BitWriter {
    pub fn new() -> Self {
        return BitWriter {
            current_bit: 64,
            fill_register: 0,
            data_buffer: Vec::<u8>::with_capacity(65536),
        };
    }

<<<<<<< HEAD
    fn flush_bytes(&mut self) {
        let mut tmp_current_bit = self.current_bit;
        let mut tmp_fill_register = self.fill_register;

        while tmp_current_bit <= 56 {
            let b = (tmp_fill_register >> 56) as u8;
=======
    /// flushes whole bytes from the register into the data buffer
    fn flush_whole_bytes(&mut self) {
        while self.current_bit <= 56 {
            let b = (self.fill_register >> 56) as u8;
>>>>>>> 545faadd
            if b != 0xff {
                self.data_buffer.push(b);
            } else {
                // escape 0xff here to avoid multiple scans of the same data
                self.data_buffer.extend_from_slice(&[0xff, 0]);
            }

            self.fill_register <<= 8;
            self.current_bit += 8;
        }
    }

    /// writes the given value to the buffer, escaping 0xff bytes on at a time.
    /// This is a slow path that is only used when we have 0xff bytes in the data,
    /// or when we are about to overflow the buffer.
    #[inline(never)]
    #[cold]
    pub fn write_u64_slowly(&mut self, val: u64) {
        let mut tmp_current_bit = 0;
        let mut tmp_fill_register = val;

        while tmp_current_bit <= 56 {
            let b = (tmp_fill_register >> 56) as u8;
            if b != 0xff {
                self.data_buffer.push(b);
            } else {
                // escape 0xff here to avoid multiple scans of the same data
                self.data_buffer.extend_from_slice(&[0xff, 0]);
            }

            tmp_fill_register <<= 8;
            tmp_current_bit += 8;
        }
    }

    #[inline(always)]
<<<<<<< HEAD
    pub fn write(&mut self, val: u64, new_bits: u32) {
        debug_assert!(new_bits <= 64, "new_bits {0} should be <= 64", new_bits);
=======
    pub fn write(&mut self, val: u32, new_bits: u32) {
        /// this is the slow path that is rarely called but generates a lot of code inlined
        /// so we move it out of the main function to keep the main function small with few branches.
        ///
        /// We also call this path when we are about to overflow the buffer to avoid having
        /// to inline the buffer growing logic, which is also much bigger than a simple insert.
        #[inline(never)]
        #[cold]
        fn write_ff_encoded(data_buffer: &mut Vec<u8>, fill_register: u64) {
            for i in 0..8 {
                let b = (fill_register >> (56 - (i * 8))) as u8;
                if b != 0xff {
                    data_buffer.push(b);
                } else {
                    // escape 0xff here to avoid multiple scans of the same data
                    data_buffer.extend_from_slice(&[0xff, 0]);
                }
            }
        }

>>>>>>> 545faadd
        debug_assert!(
            val < (1 << new_bits),
            "value {0} should fit into the number of {1} bits provided",
            val,
            new_bits
        );

        // first see if everything fits in the current register
        if new_bits <= self.current_bit {
            let cbit = self.current_bit.wrapping_sub(new_bits);
            self.fill_register |= val.wrapping_shl(cbit); // support corner case where new_bits is zero, we don't want to panic
            self.current_bit = cbit;
        } else {
            // if not, fill up the register so to the 64 bit boundary we can flush it hopefully without any 0xff bytes
            let leftover_bits = new_bits.wrapping_sub(self.current_bit);
            let value_to_write = self.fill_register | val.wrapping_shr(leftover_bits);

<<<<<<< HEAD
            self.fill_register = (val as u64).wrapping_shl(64 - leftover_bits); // support corner case where new_bits is zero, we don't want to panic
            self.current_bit = 64 - leftover_bits;
=======
            let leftover_new_bits = new_bits - self.current_bit;
            let leftover_val = val & (1 << leftover_new_bits) - 1;
>>>>>>> 545faadd

            // flush bytes slowly if we have any 0xff bytes or if we are about to overflow the buffer
            // (overflow check matches implementation in RawVec so that the optimizer can remove the buffer growing code)
            if (value_to_write
                & 0x8080808080808080
                & !value_to_write.wrapping_add(0x0101010101010101))
                != 0
                || self
                    .data_buffer
                    .capacity()
                    .wrapping_sub(self.data_buffer.len())
                    < 8
            {
<<<<<<< HEAD
                self.write_u64_slowly(value_to_write);
=======
                write_ff_encoded(&mut self.data_buffer, fill);
>>>>>>> 545faadd
            } else {
                // this is the fast path, we can just write the 64 bit value directly to the buffer without escaping 0xff bytes or bounds checks
                self.data_buffer
                    .extend_from_slice(&value_to_write.to_be_bytes());
            }
<<<<<<< HEAD
=======

            self.fill_register = (leftover_val as u64).wrapping_shl(64 - leftover_new_bits); // support corner case where new_bits is zero, we don't want to panic
            self.current_bit = 64 - leftover_new_bits;
>>>>>>> 545faadd
        }
    }

    pub fn pad(&mut self, fillbit: u8) {
        let mut offset = 1;
        while (self.current_bit & 7) != 0 {
            self.write(if (fillbit & offset) != 0 { 1 } else { 0 }, 1);
            offset <<= 1;
        }

<<<<<<< HEAD
        self.flush_bytes();
=======
        self.flush_whole_bytes();
>>>>>>> 545faadd

        debug_assert!(
            self.current_bit == 64,
            "there should be no remainder after padding"
        );
    }

    // flushes the data buffer while escaping all 0xff characters
    pub fn flush_with_escape<W: Write>(&mut self, w: &mut W) -> anyhow::Result<()> {
        // flush any remaining whole bytes
<<<<<<< HEAD
        self.flush_bytes();
=======
        self.flush_whole_bytes();
>>>>>>> 545faadd

        w.write_all(&self.data_buffer[..])?;

        self.data_buffer.drain(..);

        Ok(())
    }

    pub fn reset_from_overhang_byte_and_num_bits(&mut self, overhang_byte: u8, num_bits: u32) {
        self.data_buffer.clear();

        self.fill_register = 0;
        self.fill_register = overhang_byte as u64;
        self.fill_register <<= 56;
        self.current_bit = 64 - num_bits;
    }

    pub fn has_no_remainder(&self) -> bool {
        return self.current_bit == 64;
    }
}

#[cfg(test)]
use super::bit_reader::BitReader;
#[cfg(test)]
use crate::helpers::u32_bit_length;
#[cfg(test)]
use std::io::Cursor;

// write a test pattern with an escape and see if it matches
#[test]
fn write_simple() {
    let arr = [0x12 as u8, 0x34, 0x45, 0x67, 0x89, 0xff, 00, 0xee];

    let mut b = BitWriter::new();

    b.write(1, 4);
    b.write(2, 4);
    b.write(3, 4);
    b.write(4, 4);
    b.write(4, 4);
    b.write(0x56, 8);
    b.write(0x78, 8);
    b.write(0x9f, 8);
    b.write(0xfe, 8);
    b.write(0xe, 4);

    let mut w = Vec::new();
    b.flush_with_escape(&mut Cursor::new(&mut w)).unwrap();

    assert_eq!(w[..], arr);
}

// verify the the bits roundtrip correctly in a fairly simple scenario
#[test]
fn roundtrip_bits() {
    let mut buf = Vec::new();

    {
        let mut b = BitWriter::new();
        for i in 1..2048 {
            b.write(i, u32_bit_length(i as u32) as u32);
        }

        b.pad(0xff);

        let mut writer = Cursor::new(&mut buf);
        b.flush_with_escape(&mut writer).unwrap();
    }

    {
        let mut r = BitReader::new(Cursor::new(&buf));

        for i in 1..2048 {
            assert_eq!(i, r.read(u32_bit_length(i as u32)).unwrap());
        }

        let mut pad = Some(0xff);
        r.read_and_verify_fill_bits(&mut pad).unwrap();
    }
}

/// verify the the bits roundtrip correctly with random bits
#[test]
fn roundtrip_randombits() {
    use rand::rngs::StdRng;
    use rand::Rng;
    use rand::SeedableRng;

    let mut buf = Vec::new();

    const ITERATIONS: usize = 10000;

    let mut rng = StdRng::from_seed([0u8; 32]);
    let mut test_data = Vec::with_capacity(ITERATIONS);

    for _ in 0..ITERATIONS {
        let bits = rng.gen_range(0..=16);
        let v = rng.gen_range(0..=65535) & ((1 << bits) - 1);
        test_data.push((v as u16, bits as u8));
    }

    {
        let mut writer = Cursor::new(&mut buf);

        let mut b = BitWriter::new();
        for i in &test_data {
            b.write(i.0 as u64, i.1 as u32);

            // randomly flush the buffer
            if rng.gen_range(0..50) == 0 {
                b.flush_with_escape(&mut writer).unwrap();
            }
        }

        b.pad(0xff);

        b.flush_with_escape(&mut writer).unwrap();
    }

    {
        let mut r = BitReader::new(Cursor::new(&buf));

        for i in &test_data {
            assert_eq!(i.0, r.read(i.1).unwrap());
        }

        let mut pad = Some(0xff);
        r.read_and_verify_fill_bits(&mut pad).unwrap();
    }
}<|MERGE_RESOLUTION|>--- conflicted
+++ resolved
@@ -22,19 +22,10 @@
         };
     }
 
-<<<<<<< HEAD
-    fn flush_bytes(&mut self) {
-        let mut tmp_current_bit = self.current_bit;
-        let mut tmp_fill_register = self.fill_register;
-
-        while tmp_current_bit <= 56 {
-            let b = (tmp_fill_register >> 56) as u8;
-=======
     /// flushes whole bytes from the register into the data buffer
     fn flush_whole_bytes(&mut self) {
         while self.current_bit <= 56 {
             let b = (self.fill_register >> 56) as u8;
->>>>>>> 545faadd
             if b != 0xff {
                 self.data_buffer.push(b);
             } else {
@@ -47,34 +38,7 @@
         }
     }
 
-    /// writes the given value to the buffer, escaping 0xff bytes on at a time.
-    /// This is a slow path that is only used when we have 0xff bytes in the data,
-    /// or when we are about to overflow the buffer.
-    #[inline(never)]
-    #[cold]
-    pub fn write_u64_slowly(&mut self, val: u64) {
-        let mut tmp_current_bit = 0;
-        let mut tmp_fill_register = val;
-
-        while tmp_current_bit <= 56 {
-            let b = (tmp_fill_register >> 56) as u8;
-            if b != 0xff {
-                self.data_buffer.push(b);
-            } else {
-                // escape 0xff here to avoid multiple scans of the same data
-                self.data_buffer.extend_from_slice(&[0xff, 0]);
-            }
-
-            tmp_fill_register <<= 8;
-            tmp_current_bit += 8;
-        }
-    }
-
     #[inline(always)]
-<<<<<<< HEAD
-    pub fn write(&mut self, val: u64, new_bits: u32) {
-        debug_assert!(new_bits <= 64, "new_bits {0} should be <= 64", new_bits);
-=======
     pub fn write(&mut self, val: u32, new_bits: u32) {
         /// this is the slow path that is rarely called but generates a lot of code inlined
         /// so we move it out of the main function to keep the main function small with few branches.
@@ -95,7 +59,6 @@
             }
         }
 
->>>>>>> 545faadd
         debug_assert!(
             val < (1 << new_bits),
             "value {0} should fit into the number of {1} bits provided",
@@ -105,50 +68,31 @@
 
         // first see if everything fits in the current register
         if new_bits <= self.current_bit {
-            let cbit = self.current_bit.wrapping_sub(new_bits);
-            self.fill_register |= val.wrapping_shl(cbit); // support corner case where new_bits is zero, we don't want to panic
-            self.current_bit = cbit;
+            self.fill_register |= (val as u64).wrapping_shl(self.current_bit - new_bits); // support corner case where new_bits is zero, we don't want to panic
+            self.current_bit = self.current_bit - new_bits;
         } else {
             // if not, fill up the register so to the 64 bit boundary we can flush it hopefully without any 0xff bytes
-            let leftover_bits = new_bits.wrapping_sub(self.current_bit);
-            let value_to_write = self.fill_register | val.wrapping_shr(leftover_bits);
-
-<<<<<<< HEAD
-            self.fill_register = (val as u64).wrapping_shl(64 - leftover_bits); // support corner case where new_bits is zero, we don't want to panic
-            self.current_bit = 64 - leftover_bits;
-=======
+            let fill = self.fill_register | (val as u64).wrapping_shr(new_bits - self.current_bit);
+
             let leftover_new_bits = new_bits - self.current_bit;
             let leftover_val = val & (1 << leftover_new_bits) - 1;
->>>>>>> 545faadd
 
             // flush bytes slowly if we have any 0xff bytes or if we are about to overflow the buffer
             // (overflow check matches implementation in RawVec so that the optimizer can remove the buffer growing code)
-            if (value_to_write
-                & 0x8080808080808080
-                & !value_to_write.wrapping_add(0x0101010101010101))
-                != 0
+            if (fill & 0x8080808080808080 & !fill.wrapping_add(0x0101010101010101)) != 0
                 || self
                     .data_buffer
                     .capacity()
                     .wrapping_sub(self.data_buffer.len())
                     < 8
             {
-<<<<<<< HEAD
-                self.write_u64_slowly(value_to_write);
-=======
                 write_ff_encoded(&mut self.data_buffer, fill);
->>>>>>> 545faadd
             } else {
-                // this is the fast path, we can just write the 64 bit value directly to the buffer without escaping 0xff bytes or bounds checks
-                self.data_buffer
-                    .extend_from_slice(&value_to_write.to_be_bytes());
-            }
-<<<<<<< HEAD
-=======
+                self.data_buffer.extend_from_slice(&fill.to_be_bytes());
+            }
 
             self.fill_register = (leftover_val as u64).wrapping_shl(64 - leftover_new_bits); // support corner case where new_bits is zero, we don't want to panic
             self.current_bit = 64 - leftover_new_bits;
->>>>>>> 545faadd
         }
     }
 
@@ -159,11 +103,7 @@
             offset <<= 1;
         }
 
-<<<<<<< HEAD
-        self.flush_bytes();
-=======
         self.flush_whole_bytes();
->>>>>>> 545faadd
 
         debug_assert!(
             self.current_bit == 64,
@@ -174,11 +114,7 @@
     // flushes the data buffer while escaping all 0xff characters
     pub fn flush_with_escape<W: Write>(&mut self, w: &mut W) -> anyhow::Result<()> {
         // flush any remaining whole bytes
-<<<<<<< HEAD
-        self.flush_bytes();
-=======
         self.flush_whole_bytes();
->>>>>>> 545faadd
 
         w.write_all(&self.data_buffer[..])?;
 
@@ -286,7 +222,7 @@
 
         let mut b = BitWriter::new();
         for i in &test_data {
-            b.write(i.0 as u64, i.1 as u32);
+            b.write(i.0 as u32, i.1 as u32);
 
             // randomly flush the buffer
             if rng.gen_range(0..50) == 0 {
