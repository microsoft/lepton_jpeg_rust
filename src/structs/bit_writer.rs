--- conflicted
+++ resolved
@@ -207,8 +207,6 @@
 
     use rand::Rng;
 
-    let buf;
-
     const ITERATIONS: usize = 10000;
 
     let mut rng = crate::helpers::get_rand_from_seed([0u8; 32]);
@@ -234,34 +232,17 @@
     }
     test_data.push(Action::Pad(0xff));
 
-    {
-<<<<<<< HEAD
-        let mut writer = Cursor::new(&mut buf);
-
-        let mut b = BitWriter::new();
+    let buf;
+    {
+        let mut b = BitWriter::new(1024);
         for &i in &test_data {
             match i {
                 Action::Write(v, bits) => b.write(v as u32, bits as u32),
                 Action::Pad(fill) => b.pad(fill),
             }
-
-            // randomly flush the buffer
-            if rng.gen_range(0..50) == 0 {
-                b.flush_with_escape(&mut writer).unwrap();
-            }
-        }
-
-        b.flush_with_escape(&mut writer).unwrap();
-=======
-        let mut b = BitWriter::new(1024);
-        for i in &test_data {
-            b.write(i.0 as u32, i.1 as u32);
-        }
-
-        b.pad(0xff);
+        }
 
         buf = b.detach_buffer();
->>>>>>> 2a446f41
     }
 
     {
