/*---------------------------------------------------------------------------------------------
 *  Copyright (c) Microsoft Corporation. All rights reserved.
 *  Licensed under the Apache License, Version 2.0. See LICENSE.txt in the project root for license information.
 *  This software incorporates material from third parties. See NOTICE.txt for details.
 *--------------------------------------------------------------------------------------------*/

use byteorder::{LittleEndian, ReadBytesExt, WriteBytesExt};
use log::{info, warn};
use std::cmp;
use std::io::{Cursor, ErrorKind, Read, Seek, SeekFrom, Write};
use std::mem::swap;
use std::sync::mpsc::{channel, Sender};
use std::sync::mpsc::{Receiver, SendError};
use std::time::Instant;

use anyhow::{Context, Result};

use flate2::read::ZlibDecoder;
use flate2::write::ZlibEncoder;
use flate2::Compression;

use crate::consts::*;
use crate::enabled_features::EnabledFeatures;
use crate::helpers::*;
use crate::jpeg_code;
use crate::lepton_error::ExitCode;
use crate::metrics::{CpuTimeMeasure, Metrics};
use crate::structs::bit_writer::BitWriter;
use crate::structs::block_based_image::BlockBasedImage;
use crate::structs::jpeg_header::JPegHeader;
use crate::structs::jpeg_write::jpeg_write_row_range;
use crate::structs::lepton_decoder::lepton_decode_row_range;
use crate::structs::lepton_encoder::lepton_encode_row_range;
use crate::structs::probability_tables_set::ProbabilityTablesSet;
use crate::structs::quantization_tables::QuantizationTables;
use crate::structs::thread_handoff::ThreadHandoff;
use crate::structs::truncate_components::TruncateComponents;

use super::jpeg_read::{read_progressive_scan, read_scan};
use super::jpeg_write::jpeg_write_entire_scan;

/// reads a lepton file and writes it out as a jpeg
pub fn decode_lepton_wrapper<R: Read + Seek, W: Write>(
    reader: &mut R,
    writer: &mut W,
    num_threads: usize,
    enabled_features: &EnabledFeatures,
) -> Result<Metrics> {
    // figure out how long the input is
    let orig_pos = reader.stream_position()?;
    let size = reader.seek(SeekFrom::End(0))?;
    reader.seek(SeekFrom::Start(orig_pos))?;

    let mut lh = LeptonHeader::new();

    let mut features_mut = enabled_features.clone();

    lh.read_lepton_header(reader, &mut features_mut)
        .context(here!())?;

    let metrics = lh
        .recode_jpeg(writer, reader, size, num_threads, &features_mut)
        .context(here!())?;

    return Ok(metrics);
}

/// reads a jpeg and writes it out as a lepton file
pub fn encode_lepton_wrapper<R: Read + Seek, W: Write + Seek>(
    reader: &mut R,
    writer: &mut W,
    max_threads: usize,
    enabled_features: &EnabledFeatures,
) -> Result<Metrics> {
    let (lp, image_data) = read_jpeg(reader, enabled_features, max_threads, |_jh| {})?;

    lp.write_lepton_header(writer, enabled_features)
        .context(here!())?;

    let metrics = run_lepton_encoder_threads(
        &lp.jpeg_header,
        &lp.truncate_components,
        writer,
        &lp.thread_handoff[..],
        &image_data[..],
        enabled_features,
    )
    .context(here!())?;

    let final_file_size = writer.stream_position()? + 4;

    writer
        .write_u32::<LittleEndian>(final_file_size as u32)
        .context(here!())?;

    Ok(metrics)
}

/// Encodes JPEG as compressed Lepton format, verifies roundtrip in buffer. Requires everything to be buffered
/// since we need to pass through the data multiple times
pub fn encode_lepton_wrapper_verify(
    input_data: &[u8],
    max_threads: usize,
    enabled_features: &EnabledFeatures,
) -> Result<(Vec<u8>, Metrics)> {
    let mut output_data = Vec::with_capacity(input_data.len());

    info!("compressing to Lepton format");

    let mut reader = Cursor::new(&input_data);
    let mut writer = Cursor::new(&mut output_data);

    let mut metrics = encode_lepton_wrapper(
        &mut reader,
        &mut writer,
        max_threads as usize,
        &enabled_features,
    )
    .context(here!())?;

    // decode and compare to original in order to enure we encoded correctly

    let mut verify_buffer = Vec::with_capacity(input_data.len());
    let mut verifyreader = Cursor::new(&output_data[..]);

    info!("decompressing to verify contents");

    let mut c = enabled_features.clone();

    metrics.merge_from(
        decode_lepton_wrapper(&mut verifyreader, &mut verify_buffer, max_threads, &mut c)
            .context(here!())?,
    );

    if input_data.len() != verify_buffer.len() {
        return err_exit_code(
            ExitCode::VerificationLengthMismatch,
            format!(
                "ERROR mismatch input_len = {0}, decoded_len = {1}",
                input_data.len(),
                verify_buffer.len()
            )
            .as_str(),
        );
    }

    if input_data[..] != verify_buffer[..] {
        return err_exit_code(
            ExitCode::VerificationContentMismatch,
            "ERROR mismatching data (but same size)",
        );
    }

    Ok((output_data, metrics))
}

/// reads JPEG and returns corresponding header and image vector. This encapsulate all
/// JPEG reading code, including baseline and progressive images.
///
/// The callback is called for each jpeg header that is parsed, which
/// is currently only used by the dump utility for debugging purposes.
pub fn read_jpeg<R: Read + Seek>(
    reader: &mut R,
    enabled_features: &EnabledFeatures,
    max_threads: usize,
    callback: fn(&JPegHeader),
) -> Result<(LeptonHeader, Vec<BlockBasedImage>)> {
    let mut startheader = [0u8; 2];
    reader.read_exact(&mut startheader)?;
    if startheader[0] != 0xFF || startheader[1] != jpeg_code::SOI {
        return err_exit_code(ExitCode::UnsupportedJpeg, "header invalid");
    }

    let mut lp = LeptonHeader::new();
    if !prepare_to_decode_next_scan(&mut lp, reader, enabled_features).context(here!())? {
        return err_exit_code(ExitCode::UnsupportedJpeg, "JPeg does not contain scans");
    }

    callback(&lp.jpeg_header);

    if !enabled_features.progressive && lp.jpeg_header.jpeg_type == JPegType::Progressive {
        return err_exit_code(
            ExitCode::ProgressiveUnsupported,
            "file is progressive, but this is disabled",
        )
        .context(here!());
    }

    if lp.jpeg_header.cmpc > COLOR_CHANNEL_NUM_BLOCK_TYPES {
        return err_exit_code(
            ExitCode::Unsupported4Colors,
            " can't support this kind of image",
        )
        .context(here!());
    }

    lp.truncate_components.init(&lp.jpeg_header);
    let mut image_data = Vec::<BlockBasedImage>::new();
    for i in 0..lp.jpeg_header.cmpc {
        // constructor takes height in proportion to the component[0]
        image_data.push(BlockBasedImage::new(
            &lp.jpeg_header,
            i,
            0,
            lp.jpeg_header.cmp_info[0].bcv,
        ));
    }

    let mut thread_handoff = Vec::<ThreadHandoff>::new();
    let start_scan = reader.stream_position()? as i32;
    read_scan(&mut lp, reader, &mut thread_handoff, &mut image_data[..]).context(here!())?;
    lp.scnc += 1;

    let mut end_scan = reader.stream_position()? as i32;

    // need at least two bytes of scan data
    if start_scan + 2 > end_scan || thread_handoff.len() == 0 {
        return err_exit_code(
            ExitCode::UnsupportedJpeg,
            "couldnt find any sections to encode",
        )
        .context(here!());
    }

    for i in 0..thread_handoff.len() {
        thread_handoff[i].segment_offset_in_file += start_scan;

        #[cfg(feature = "detailed_tracing")]
        info!(
            "Crystalize: s:{0} ls: {1} le: {2} o: {3} nb: {4}",
            thread_handoff[i].segment_offset_in_file,
            thread_handoff[i].luma_y_start,
            thread_handoff[i].luma_y_end,
            thread_handoff[i].overhang_byte,
            thread_handoff[i].num_overhang_bits
        );
    }

    if lp.jpeg_header.jpeg_type == JPegType::Sequential {
        if lp.early_eof_encountered {
            lp.truncate_components
                .set_truncation_bounds(&lp.jpeg_header, lp.max_dpos);

            // If we got an early EOF, then seek backwards and capture the last two bytes and store them as garbage.
            // This is necessary since the decoder will assume that zero garbage always means a properly terminated JPEG
            // even if early EOF was set to true.
            reader.seek(SeekFrom::Current(-2))?;
            lp.garbage_data.resize(2, 0);
            reader.read_exact(&mut lp.garbage_data)?;

            // take these two last bytes off the last segment. For some reason the C++/CS version only chop of one byte
            // and then fix up the broken file later in the decoder. The following logic will create a valid file
            // that the C++ and CS version will still decode properly without the fixup logic.
            let len = thread_handoff.len();
            thread_handoff[len - 1].segment_size -= 2;
        }

        // rest of data is garbage data if it is a sequential jpeg (including EOI marker)
        reader.read_to_end(&mut lp.garbage_data).context(here!())?;
    } else {
        assert!(lp.jpeg_header.jpeg_type == JPegType::Progressive);

        if lp.early_eof_encountered {
            return err_exit_code(
                ExitCode::UnsupportedJpeg,
                "truncation is only supported for baseline images",
            )
            .context(here!());
        }

        // for progressive images, loop around reading headers and decoding until we a complete image_data
        while prepare_to_decode_next_scan(&mut lp, reader, enabled_features).context(here!())? {
            callback(&lp.jpeg_header);

            read_progressive_scan(&mut lp, reader, &mut image_data[..]).context(here!())?;
            lp.scnc += 1;

            if lp.early_eof_encountered {
                return err_exit_code(
                    ExitCode::UnsupportedJpeg,
                    "truncation is only supported for baseline images",
                )
                .context(here!());
            }
        }

        end_scan = reader.stream_position()? as i32;

        // since prepare_to_decode_next_scan consumes the EOI,
        // we need to add it to the beginning of the garbage data (if there is any)
        lp.garbage_data = Vec::from(EOI);

        // append the rest of the file to the buffer
        if reader.read_to_end(&mut lp.garbage_data).context(here!())? == 0 {
            // no need to record EOI garbage data if there wasn't anything read
            lp.garbage_data.clear();
        }
    }

    set_segment_size_in_row_thread_handoffs(&mut thread_handoff[..], end_scan as i32);
    let merged_handoffs = split_row_handoffs_to_threads(&thread_handoff[..], max_threads);
    lp.thread_handoff = merged_handoffs;
    lp.jpeg_file_size = reader.stream_position().context(here!())? as u32;
    Ok((lp, image_data))
}

fn run_lepton_decoder_threads<R: Read + Seek, P: Send>(
    lh: &LeptonHeader,
    reader: &mut R,
    last_data_position: u64,
    _max_threads_to_use: usize,
    features: &EnabledFeatures,
    process: fn(
        thread_handoff: &ThreadHandoff,
        image_data: Vec<BlockBasedImage>,
        lh: &LeptonHeader,
    ) -> Result<P>,
) -> Result<(Metrics, Vec<P>)> {
    let wall_time = Instant::now();

    let pts = ProbabilityTablesSet::new();
    let mut qt = Vec::new();
    for i in 0..lh.jpeg_header.cmpc {
        let qtables = QuantizationTables::new(&lh.jpeg_header, i);

        // check to see if quantitization table was properly initialized
        // (table contains divisors for coefficients so it never should have a zero)
        if qtables.get_quantization_table()[0] == 0 {
            return err_exit_code(ExitCode::UnsupportedJpeg, "Quantization table is missing");
        }
        qt.push(qtables);
    }

    let mut thread_results = Vec::<Option<Result<(Metrics, P)>>>::new();
    for _i in 0..lh.thread_handoff.len() {
        thread_results.push(None);
    }

    // track if we got an error while trying to send to a thread
    let mut error_sending: Option<SendError<Message>> = None;

    rayon::in_place_scope(|s| -> Result<()> {
        let mut channel_to_sender = Vec::new();

        let pts_ref = &pts;
        let q_ref = &qt[..];

<<<<<<< HEAD
        // don't use more threads than we need
        let m = cmp::min(max_threads_to_use, lh.thread_handoff.len());

        info!(
            "decoding {0} multipexed streams with {1} threads",
            lh.thread_handoff.len(),
            m
        );

        // ratio of threads to work items
        let ratio = lh.thread_handoff.len() as f32 / m as f32;

        for t in 0..m {
            let start = (t as f32 * ratio) as usize;
            let end = ((t + 1) as f32 * ratio) as usize;

            let iter_per_thread = end - start;

            let mut rx_channels = Vec::new();
            for _k in 0..iter_per_thread {
                let (tx, rx) = channel();
                channel_to_sender.push(tx);
                rx_channels.push(Some(rx));
            }

            running_threads.push(s.spawn(move || -> Result<(P, Metrics)> {
                let cpu_time = CpuTimeMeasure::new();

                // determine how much we are going to write in total to presize the buffer
                let mut decoded_size = 0;
                for thread_id in start..end {
                    decoded_size += lh.thread_handoff[thread_id].segment_size as usize;
                }

                // create a combined handoff that merges all the sections we have read so we process them in one go
                let combined_thread_handoff = ThreadHandoff {
                    luma_y_start: lh.thread_handoff[start].luma_y_start,
                    luma_y_end: lh.thread_handoff[end - 1].luma_y_end,
                    segment_offset_in_file: lh.thread_handoff[start].segment_offset_in_file,
                    segment_size: decoded_size as i32,
                    overhang_byte: lh.thread_handoff[start].overhang_byte,
                    num_overhang_bits: lh.thread_handoff[start].num_overhang_bits,
                    last_dc: lh.thread_handoff[start].last_dc.clone(),
                };

                let mut image_data = Vec::new();
                for i in 0..lh.jpeg_header.cmpc {
                    image_data.push(BlockBasedImage::new(
                        &lh.jpeg_header,
                        i,
                        combined_thread_handoff.luma_y_start,
                        if t == m - 1 {
                            // if this is the last thead, then the image should extend all the way to the bottom
                            lh.jpeg_header.cmp_info[0].bcv
                        } else {
                            combined_thread_handoff.luma_y_end
                        },
                    ));
                }

                let mut metrics = Metrics::default();

                // now run the range of thread handoffs in the file that this thread is supposed to handle
                for thread_id in start..end {
                    // get the appropriate receiver so we can read out data from it
                    let rx = rx_channels[thread_id - start].take().context(here!())?;
                    let mut reader = MessageReceiver {
                        thread_id: thread_id as u8,
                        current_buffer: Cursor::new(Vec::new()),
                        receiver: rx,
                        end_of_file: false,
                    };

                    metrics.merge_from(
                        lepton_decode_row_range(
                            pts_ref,
                            q_ref,
                            &lh.truncate_components,
                            &mut image_data,
                            &mut reader,
                            lh.thread_handoff[thread_id].luma_y_start,
                            lh.thread_handoff[thread_id].luma_y_end,
                            thread_id == lh.thread_handoff.len() - 1,
                            true,
                            features,
                        )
                        .context(here!())?,
                    );
                }

                let process_result = process(&combined_thread_handoff, image_data, lh)?;
=======
        info!("decoding {0} multiplexed streams", lh.thread_handoff.len());
>>>>>>> 2389487d

        // create a channel for each stream and spawn a work item to read from it
        // the return value from each work item is stored in thread_results, which
        // is collected at the end
        for (t, result) in thread_results.iter_mut().enumerate() {
            let (tx, rx) = channel();
            channel_to_sender.push(tx);

            s.spawn(move |_| {
                *result = Some(decoder_thread(lh, t, rx, pts_ref, q_ref, features, process));
            });
        }

        // now that the channels are waiting for input, read the stream and send all the buffers to their respective readers
        while reader.stream_position().context(here!())? < last_data_position - 4 {
            let thread_marker = reader.read_u8().context(here!())?;
            let thread_id = (thread_marker & 0xf) as u8;

            if thread_id >= channel_to_sender.len() as u8 {
                return err_exit_code(
                    ExitCode::BadLeptonFile,
                    format!(
                        "invalid thread_id at {0} of {1} at {2}",
                        reader.stream_position().unwrap(),
                        last_data_position,
                        here!()
                    )
                    .as_str(),
                );
            }

            let data_length = if thread_marker < 16 {
                let b0 = reader.read_u8().context(here!())?;
                let b1 = reader.read_u8().context(here!())?;

                ((b1 as usize) << 8) + b0 as usize + 1
            } else {
                // This format is used by Lepton C++ to write encoded chunks with length of 4096, 16384 or 65536 bytes
                let flags = (thread_marker >> 4) & 3;

                1024 << (2 * flags)
            };

            //info!("offset {0} len {1}", reader.stream_position()?-2, data_length);

            let mut buffer = Vec::<u8>::new();
            buffer.resize(data_length as usize, 0);
            reader.read_exact(&mut buffer).with_context(|| {
                format!(
                    "reading {0} bytes at {1} of {2} at {3}",
                    buffer.len(),
                    reader.stream_position().unwrap(),
                    last_data_position,
                    here!()
                )
            })?;

            let e =
                channel_to_sender[thread_id as usize].send(Message::WriteBlock(thread_id, buffer));

            if let Err(e) = e {
                error_sending = Some(e);
                break;
            }
        }
        //info!("done sending!");

        for c in channel_to_sender {
            // ignore the result of send, since a thread may have already blown up with an error and we will get it when we join (rather than exiting with a useless channel broken message)
            let _ = c.send(Message::Eof);
        }

        Ok(())
    })?;

    let mut metrics = Metrics::default();

    let mut result = Vec::new();
    let mut thread_not_run = false;
    for i in thread_results.drain(..) {
        match i {
            None => thread_not_run = true,
            Some(Err(e)) => {
                return Err(e).context(here!());
            }
            Some(Ok((m, r))) => {
                metrics.merge_from(m);
                result.push(r);
            }
        }
    }

    if thread_not_run {
        return err_exit_code(ExitCode::GeneralFailure, "thread did not run").context(here!());
    }

    // if there was an error during send, it should have resulted in an error from one of the threads above and
    // we wouldn't get here, but as an extra precaution, we check here to make sure we didn't miss anything
    if let Some(e) = error_sending {
        return Err(e).context(here!());
    }

    info!(
        "worker threads {0}ms of CPU time in {1}ms of wall time",
        metrics.get_cpu_time_worker_time().as_millis(),
        wall_time.elapsed().as_millis()
    );

    Ok((metrics, result))
}

fn decoder_thread<P>(
    lh: &LeptonHeader,
    thread_id: usize,
    rx: Receiver<Message>,
    pts_ref: &ProbabilityTablesSet,
    q_ref: &[QuantizationTables],
    features: &EnabledFeatures,
    process: fn(&ThreadHandoff, Vec<BlockBasedImage>, &LeptonHeader) -> Result<P, anyhow::Error>,
) -> Result<(Metrics, P), anyhow::Error> {
    let cpu_time = ThreadTime::now();

    let mut image_data = Vec::new();
    for i in 0..lh.jpeg_header.cmpc {
        image_data.push(BlockBasedImage::new(
            &lh.jpeg_header,
            i,
            lh.thread_handoff[thread_id].luma_y_start,
            if thread_id == lh.thread_handoff.len() - 1 {
                // if this is the last thread, then the image should extend all the way to the bottom
                lh.jpeg_header.cmp_info[0].bcv
            } else {
                lh.thread_handoff[thread_id].luma_y_end
            },
        ));
    }

    let mut metrics = Metrics::default();

    // get the appropriate receiver so we can read out data from it
    let mut reader = MessageReceiver {
        thread_id: thread_id as u8,
        current_buffer: Cursor::new(Vec::new()),
        receiver: rx,
        end_of_file: false,
    };

    metrics.merge_from(
        lepton_decode_row_range(
            pts_ref,
            q_ref,
            &lh.truncate_components,
            &mut image_data,
            &mut reader,
            lh.thread_handoff[thread_id].luma_y_start,
            lh.thread_handoff[thread_id].luma_y_end,
            thread_id == lh.thread_handoff.len() - 1,
            true,
            features,
        )
        .context(here!())?,
    );

    let process_result = process(&lh.thread_handoff[thread_id], image_data, lh)?;

    metrics.record_cpu_worker_time(cpu_time.elapsed());

    Ok((metrics, process_result))
}

/// runs the encoding threads and returns the total amount of CPU time consumed (including worker threads)
fn run_lepton_encoder_threads<W: Write + Seek>(
    jpeg_header: &JPegHeader,
    colldata: &TruncateComponents,
    writer: &mut W,
    thread_handoffs: &[ThreadHandoff],
    image_data: &[BlockBasedImage],
    features: &EnabledFeatures,
) -> Result<Metrics> {
    let wall_time = Instant::now();

    // Get number of threads. Verify that it is at most MAX_THREADS and fits in 4 bits for serialization.
    let num_threads = thread_handoffs.len();
    assert!(
        num_threads <= MAX_THREADS && num_threads <= MAX_THREADS_SUPPORTED_BY_LEPTON_FORMAT,
        "Too many thread handoffs"
    );

    // Prepare quantization tables
    let pts = ProbabilityTablesSet::new();
    let mut quantization_tables = Vec::new();
    for i in 0..image_data.len() {
        let qtables = QuantizationTables::new(jpeg_header, i);

        // check to see if quantitization table was properly initialized
        // (table contains divisors for coefficients so it never should have a zero)
        if qtables.get_quantization_table()[0] == 0 {
            return err_exit_code(ExitCode::UnsupportedJpeg, "Quantization table is missing");
        }
        quantization_tables.push(qtables);
    }

    let pts_ref = &pts;
    let q_ref = &quantization_tables[..];

    let mut sizes = Vec::<u64>::new();
    sizes.resize(thread_handoffs.len(), 0);

    let mut thread_results = Vec::<Option<Result<Metrics>>>::new();
    for _i in 0..thread_handoffs.len() {
        thread_results.push(None);
    }

    rayon::in_place_scope(|s| -> Result<()> {
        let (tx, rx) = channel();

        for (thread_id, result) in thread_results.iter_mut().enumerate() {
            let cloned_sender = tx.clone();

<<<<<<< HEAD
            running_threads.push(s.spawn(move || -> Result<Metrics> {
                let cpu_time = CpuTimeMeasure::new();

                let thread_id = i;
                let mut thread_writer = MessageSender {
                    thread_id: thread_id as u8,
                    sender: cloned_sender,
                    buffer: Vec::with_capacity(WRITE_BUFFER_SIZE),
                };

                let mut range_metrics = lepton_encode_row_range(
=======
            s.spawn(move |_| {
                *result = Some(encode_thread_action(
                    thread_id,
                    cloned_sender,
>>>>>>> 2389487d
                    pts_ref,
                    q_ref,
                    image_data,
                    colldata,
                    thread_handoffs,
                    features,
                ));
            });
        }

        // drop the sender so that the channel breaks when all the threads exit
        drop(tx);

        // wait to collect work and done messages from all the threads
        let mut threads_left = thread_handoffs.len();

        while threads_left > 0 {
            let value = rx.recv().context(here!());
            match value {
                Ok(Message::Eof) => {
                    threads_left -= 1;
                }
                Ok(Message::WriteBlock(thread_id, b)) => {
                    let l = b.len() - 1;

                    writer.write_u8(thread_id).context(here!())?;
                    writer.write_u8((l & 0xff) as u8).context(here!())?;
                    writer.write_u8(((l >> 8) & 0xff) as u8).context(here!())?;
                    writer.write_all(&b[..]).context(here!())?;

                    sizes[thread_id as usize] += b.len() as u64;
                }
                Err(_) => {
                    break;
                }
            }
        }

        return Ok(());
    })
    .context(here!())?;

    let mut thread_not_run = false;
    let mut merged_metrics = Metrics::default();

    for result in thread_results.drain(..) {
        match result {
            None => thread_not_run = true,
            Some(Ok(metrics)) => merged_metrics.merge_from(metrics),
            // if there was an error processing anything, return it
            Some(Err(e)) => return Err(e),
        }
    }

    if thread_not_run {
        return err_exit_code(ExitCode::GeneralFailure, "thread did not run");
    }

    info!(
        "scan portion of JPEG uncompressed size = {0}",
        sizes.iter().sum::<u64>()
    );

    info!(
        "worker threads {0}ms of CPU time in {1}ms of wall time",
        merged_metrics.get_cpu_time_worker_time().as_millis(),
        wall_time.elapsed().as_millis()
    );

    Ok(merged_metrics)
}

fn encode_thread_action(
    thread_id: usize,
    cloned_sender: Sender<Message>,
    pts_ref: &ProbabilityTablesSet,
    q_ref: &[QuantizationTables],
    image_data: &[BlockBasedImage],
    colldata: &TruncateComponents,
    thread_handoffs: &[ThreadHandoff],
    features: &EnabledFeatures,
) -> std::prelude::v1::Result<Metrics, anyhow::Error> {
    let cpu_time = ThreadTime::now();

    let mut thread_writer = MessageSender {
        thread_id: thread_id as u8,
        sender: cloned_sender,
        buffer: Vec::with_capacity(WRITE_BUFFER_SIZE),
    };

    let mut range_metrics = lepton_encode_row_range(
        pts_ref,
        q_ref,
        image_data,
        &mut thread_writer,
        thread_id as i32,
        colldata,
        thread_handoffs[thread_id].luma_y_start,
        thread_handoffs[thread_id].luma_y_end,
        thread_id == thread_handoffs.len() - 1,
        true,
        features,
    )
    .context(here!())?;

    thread_writer.flush().context(here!())?;

    thread_writer.sender.send(Message::Eof).context(here!())?;

    range_metrics.record_cpu_worker_time(cpu_time.elapsed());

    Ok(range_metrics)
}

#[derive(Debug)]
pub struct LeptonHeader {
    /// raw jpeg header to be written back to the file when it is recreated
    pub raw_jpeg_header: Vec<u8>,

    /// how far we have read into the raw header, since the header is divided
    /// into multiple chucks for each scan. For example, a progressive image
    /// would start with the jpeg image segments, followed by a SOS (start of scan)
    /// after which comes the encoded jpeg coefficients, and once thats over
    /// we get another header segment until the next SOS, etc
    pub raw_jpeg_header_read_index: usize,

    pub thread_handoff: Vec<ThreadHandoff>,

    pub jpeg_header: JPegHeader,

    /// information about how to truncate the image if it was partially written
    pub truncate_components: TruncateComponents,

    pub rst_err: Vec<u8>,

    /// A list containing one entry for each scan segment.  Each entry contains the number of restart intervals
    /// within the corresponding scan segment.
    pub rst_cnt: Vec<i32>,

    /// the mask for padding out the bitstream when we get to the end of a reset block
    pub pad_bit: Option<u8>,

    pub rst_cnt_set: bool,

    /// garbage data (default value - empty segment - means no garbage data)
    pub garbage_data: Vec<u8>,

    /// count of scans encountered so far
    pub scnc: usize,

    pub early_eof_encountered: bool,

    /// the maximum dpos in a truncated image
    pub max_dpos: [i32; 4],

    /// the maximum component in a truncated image
    pub max_cmp: i32,

    /// the maximum band in a truncated image
    pub max_bpos: i32,

    /// the maximum bit in a truncated image
    pub max_sah: u8,

    pub jpeg_file_size: u32,

    /// on decompression, plain-text size
    pub plain_text_size: u32,

    /// on decompression, uncompressed lepton header size
    pub uncompressed_lepton_header_size: u32,
}

impl LeptonHeader {
    pub fn new() -> Self {
        return LeptonHeader {
            max_dpos: [0; 4],
            raw_jpeg_header: Vec::new(),
            raw_jpeg_header_read_index: 0,
            thread_handoff: Vec::new(),
            jpeg_header: JPegHeader::new(),
            truncate_components: TruncateComponents::new(),
            rst_err: Vec::new(),
            rst_cnt: Vec::new(),
            pad_bit: None,
            rst_cnt_set: false,
            garbage_data: Vec::new(),
            scnc: 0,
            early_eof_encountered: false,
            max_cmp: 0,
            max_bpos: 0,
            max_sah: 0,
            jpeg_file_size: 0,
            plain_text_size: 0,
            uncompressed_lepton_header_size: 0,
        };
    }

    fn recode_jpeg<R: Read + Seek, W: Write>(
        &mut self,
        writer: &mut W,
        reader: &mut R,
        last_data_position: u64,
        num_threads: usize,
        enabled_features: &EnabledFeatures,
    ) -> Result<Metrics, anyhow::Error> {
        writer.write_all(&SOI)?;

        // write the raw header as far as we've decoded it
        writer
            .write_all(&self.raw_jpeg_header[0..self.raw_jpeg_header_read_index])
            .context(here!())?;

        let metrics = if self.jpeg_header.jpeg_type == JPegType::Progressive {
            self.recode_progressive_jpeg(
                reader,
                last_data_position,
                writer,
                num_threads,
                enabled_features,
            )
            .context(here!())?
        } else {
            self.recode_baseline_jpeg(
                reader,
                last_data_position,
                writer,
                self.plain_text_size as u64
                    - self.garbage_data.len() as u64
                    - self.raw_jpeg_header_read_index as u64
                    - SOI.len() as u64,
                num_threads,
                enabled_features,
            )
            .context(here!())?
        };

        // Blit any trailing header data.
        // Run this logic even if early_eof_encountered to be compatible with C++ version.
        writer
            .write_all(&self.raw_jpeg_header[self.raw_jpeg_header_read_index..])
            .context(here!())?;

        writer.write_all(&self.garbage_data).context(here!())?;
        Ok(metrics)
    }

    /// decodes the entire image and merges the results into a single set of BlockBaseImage per component
    pub fn decode_as_single_image<R: Read + Seek>(
        &mut self,
        reader: &mut R,
        last_data_position: u64,
        num_threads: usize,
        features: &EnabledFeatures,
    ) -> Result<(Vec<BlockBasedImage>, Metrics)> {
        // run the threads first, since we need everything before we can start decoding
        let (metrics, mut results) = run_lepton_decoder_threads(
            self,
            reader,
            last_data_position,
            num_threads,
            features,
            |_thread_handoff, image_data, _lh| {
                // just return the image data directly to be merged together
                return Ok(image_data);
            },
        )
        .context(here!())?;

        // merge the corresponding components so that we get a single set of coefficient maps (since each thread did a piece of the work)
        let mut merged = Vec::new();

        let num_components = results[0].len();
        for i in 0..num_components {
            merged.push(BlockBasedImage::merge(&mut results, i));
        }

        Ok((merged, metrics))
    }

    /// parses and advances to the next header segment out of raw_jpeg_header into the jpeg header
    pub fn advance_next_header_segment(
        &mut self,
        enabled_features: &EnabledFeatures,
    ) -> Result<bool> {
        let mut header_cursor =
            Cursor::new(&self.raw_jpeg_header[self.raw_jpeg_header_read_index..]);

        let result = self
            .jpeg_header
            .parse(&mut header_cursor, enabled_features)
            .context(here!())?;

        self.raw_jpeg_header_read_index += header_cursor.stream_position()? as usize;

        Ok(result)
    }

    /// progressive decoder, requires that the entire lepton file is processed first
    fn recode_progressive_jpeg<R: Read + Seek, W: Write>(
        &mut self,
        reader: &mut R,
        last_data_position: u64,
        writer: &mut W,
        num_threads: usize,
        enabled_features: &EnabledFeatures,
    ) -> Result<Metrics> {
        // run the threads first, since we need everything before we can start decoding
        let (merged, metrics) = self
            .decode_as_single_image(reader, last_data_position, num_threads, enabled_features)
            .context(here!())?;

        loop {
            // code another scan
            jpeg_write_entire_scan(writer, &merged[..], self).context(here!())?;

            // read the next headers (DHT, etc) while mirroring it back to the writer
            let old_pos = self.raw_jpeg_header_read_index;
            let result = self
                .advance_next_header_segment(enabled_features)
                .context(here!())?;

            writer
                .write_all(&self.raw_jpeg_header[old_pos..self.raw_jpeg_header_read_index])
                .context(here!())?;

            if !result {
                break;
            }

            // advance to next scan
            self.scnc += 1;
        }

        Ok(metrics)
    }

    // baseline decoder can run the jpeg encoder inside the worker thread vs progressive encoding which needs to get the entire set of coefficients first
    // since it runs throught it multiple times.
    fn recode_baseline_jpeg<R: Read + Seek, W: Write>(
        &mut self,
        reader: &mut R,
        last_data_position: u64,
        writer: &mut W,
        size_limit: u64,
        num_threads: usize,
        enabled_features: &EnabledFeatures,
    ) -> Result<Metrics> {
        // step 2: recode image data
        let (metrics, results) = run_lepton_decoder_threads(
            self,
            reader,
            last_data_position,
            num_threads,
            enabled_features,
            |thread_handoff, image_data, lh| {
                let mut result_buffer = Vec::with_capacity(thread_handoff.segment_size as usize);
                let mut cursor = Cursor::new(&mut result_buffer);

                let mut huffw = BitWriter::new();

                let _start_size = cursor.position();

                let max_coded_heights = lh.truncate_components.get_max_coded_heights();

                jpeg_write_row_range(
                    &mut cursor,
                    &image_data,
                    lh.truncate_components.mcu_count_vertical,
                    &thread_handoff,
                    &max_coded_heights[..],
                    &mut huffw,
                    lh,
                )
                .context(here!())?;

                #[cfg(detailed_tracing)]
                info!("ystart = {0}, segment_size = {1}, amount = {2}, offset = {3}, ob = {4}, nb = {5}", 
                combined_thread_handoff.luma_y_start,
                combined_thread_handoff.segment_size,
                cursor.position() - _start_size,
                combined_thread_handoff.segment_offset_in_file,
                combined_thread_handoff.overhang_byte,
                combined_thread_handoff.num_overhang_bits
            );

                if result_buffer.len() > thread_handoff.segment_size as usize {
                    warn!("warning: truncating segment");
                    result_buffer.resize(thread_handoff.segment_size as usize, 0);
                }

                return Ok(result_buffer);
            },
        )?;

        let mut amount_written: u64 = 0;

        // write all the buffers that we collected
        for r in results {
            amount_written += r.len() as u64;
            writer.write_all(&r[..]).context(here!())?;
        }

        // Injection of restart codes for RST errors supports JPEGs with trailing RSTs.
        // Run this logic even if early_eof_encountered to be compatible with C++ version.
        //
        // This logic is no longer needed for Rust generated Lepton files, since we just use the garbage
        // data to store any extra RST codes or whatever else might be at the end of the file.
        if self.rst_err.len() > 0 {
            let mut markers = Vec::new();

            let cumulative_reset_markers = if self.jpeg_header.rsti != 0 {
                ((self.jpeg_header.mcuh * self.jpeg_header.mcuv) - 1) / self.jpeg_header.rsti
            } else {
                0
            } as u8;
            for i in 0..self.rst_err[0] as u8 {
                let rst = (jpeg_code::RST0 + ((cumulative_reset_markers + i) & 7)) as u8;
                markers.push(0xFF);
                markers.push(rst);
            }

            // the C++ version will strangely sometimes ask for extra rst codes even if we are at the end of the file and shouldn't
            // be emitting anything more, so if we are over or at the size limit then don't emit the RST code
            if amount_written < size_limit {
                writer.write_all(
                    &markers[0..cmp::min(markers.len(), (size_limit - amount_written) as usize)],
                )?;
            }
        }

        Ok(metrics)
    }

    /// reads the start of the lepton file and parses the compressed header. Returns the raw JPEG header contents.
    pub fn read_lepton_header<R: Read>(
        &mut self,
        reader: &mut R,
        enabled_features: &mut EnabledFeatures,
    ) -> Result<()> {
        let mut header = [0 as u8; LEPTON_FILE_HEADER.len()];

        reader.read_exact(&mut header).context(here!())?;

        if !buffer_prefix_matches_marker(header, LEPTON_FILE_HEADER) {
            return err_exit_code(ExitCode::BadLeptonFile, "header doesn't match");
        }

        // Complicated logic of version compatibility should be verified by the caller.
        // Currently just matching the version version.
        let version = reader.read_u8().context(here!())?;
        if version != LEPTON_VERSION {
            return err_exit_code(
                ExitCode::VersionUnsupported,
                format!("incompatible file with version {0}", version).as_str(),
            );
        }

        let mut header = [0 as u8; 21];
        reader.read_exact(&mut header).context(here!())?;

        // Z = baseline non-progressive
        // Y = chunked encoding of a slice of a JPEG (not supported yet)
        // X = progressive
        if header[0] != LEPTON_HEADER_BASELINE_JPEG_TYPE[0]
            && header[0] != LEPTON_HEADER_PROGRESSIVE_JPEG_TYPE[0]
        {
            return err_exit_code(
                ExitCode::BadLeptonFile,
                format!("Unknown filetype in header {0}", header[0]).as_str(),
            );
        }

        let mut c = Cursor::new(header);

        // We use 12 bytes of git revision for our needs - mark that it's C# implementation and a not-compressed header size.
        self.uncompressed_lepton_header_size = 0;
        if header[5] == 'M' as u8 && header[6] == 'S' as u8 {
            c.set_position(7);
            self.uncompressed_lepton_header_size = c.read_u32::<LittleEndian>()?;

            // read the flag bits to know how we should decode this file
            let flags = c.read_u8()?;
            if (flags & 0x80) != 0 {
                enabled_features.use_16bit_dc_estimate = (flags & 0x01) != 0;
                enabled_features.use_16bit_adv_predict = (flags & 0x02) != 0;
            }
        }

        // full size of the original file
        c.set_position(17);
        self.plain_text_size = c.read_u32::<LittleEndian>()?;

        // now read the compressed header
        let compressed_header_size = reader.read_u32::<LittleEndian>()? as usize;

        if compressed_header_size > MAX_FILE_SIZE_BYTES as usize {
            return err_exit_code(ExitCode::BadLeptonFile, "Too big compressed header");
        }
        if self.plain_text_size > MAX_FILE_SIZE_BYTES as u32 {
            return err_exit_code(ExitCode::BadLeptonFile, "Only support images < 128 megs");
        }

        // limit reading to the compressed header
        let mut compressed_reader = reader.take(compressed_header_size as u64);

        self.raw_jpeg_header = self
            .read_lepton_compressed_header(&mut compressed_reader)
            .context(here!())?;

        // CMP marker
        let mut current_lepton_marker = [0 as u8; 3];
        reader.read_exact(&mut current_lepton_marker)?;
        if !buffer_prefix_matches_marker(current_lepton_marker, LEPTON_HEADER_COMPLETION_MARKER) {
            return err_exit_code(ExitCode::BadLeptonFile, "CMP marker not found");
        }

        self.raw_jpeg_header_read_index = 0;

        {
            let mut header_data_cursor = Cursor::new(&self.raw_jpeg_header[..]);
            self.jpeg_header
                .parse(&mut header_data_cursor, &enabled_features)
                .context(here!())?;
            self.raw_jpeg_header_read_index = header_data_cursor.position() as usize;
        }

        self.truncate_components.init(&self.jpeg_header);

        if self.early_eof_encountered {
            self.truncate_components
                .set_truncation_bounds(&self.jpeg_header, self.max_dpos);
        }

        let num_threads = self.thread_handoff.len();

        // luma_y_end of the last thread is not serialized/deserialized, fill it here
        self.thread_handoff[num_threads - 1].luma_y_end =
            self.truncate_components.get_block_height(0);

        // if the last segment was too big to fit with the garbage data taken into account, shorten it
        // (a bit of broken logic in the encoder, but can't change it without breaking the file format)
        if self.early_eof_encountered {
            let mut max_last_segment_size = i32::try_from(self.plain_text_size)?
                - i32::try_from(self.garbage_data.len())?
                - i32::try_from(self.raw_jpeg_header_read_index)?
                - SOI.len() as i32;

            // subtract the segment sizes of all the previous segments (except for the last)
            for i in 0..num_threads - 1 {
                max_last_segment_size -= self.thread_handoff[i].segment_size;
            }

            let last = &mut self.thread_handoff[num_threads - 1];

            if last.segment_size > max_last_segment_size {
                // re-adjust the last segment size
                last.segment_size = max_last_segment_size;
            }
        }

        Ok(())
    }

    /// helper for read_lepton_header. uncompresses and parses the contents of the compressed header. Returns the raw JPEG header.
    fn read_lepton_compressed_header<R: Read>(&mut self, src: &mut R) -> Result<Vec<u8>> {
        let mut header_reader = ZlibDecoder::new(src);

        let mut hdr_buf: [u8; 3] = [0; 3];
        header_reader.read_exact(&mut hdr_buf)?;

        if !buffer_prefix_matches_marker(hdr_buf, LEPTON_HEADER_MARKER) {
            return err_exit_code(ExitCode::BadLeptonFile, "HDR marker not found");
        }

        let hdrs = header_reader.read_u32::<LittleEndian>()? as usize;

        let mut hdr_data = Vec::new();
        hdr_data.resize(hdrs, 0);
        header_reader.read_exact(&mut hdr_data)?;

        if self.garbage_data.len() == 0 {
            // if we don't have any garbage, assume FFD9 EOI

            // kind of broken logic since this assumes a EOF even if there was a 0 byte garbage header
            // in the file, but this is what the file format is.
            self.garbage_data.extend(EOI);
        }

        // beginning here: recovery information (needed for exact JPEG recovery)
        // read further recovery information if any
        loop {
            let mut current_lepton_marker = [0 as u8; 3];
            match header_reader.read_exact(&mut current_lepton_marker) {
                Ok(_) => {}
                Err(e) => {
                    if e.kind() == ErrorKind::UnexpectedEof {
                        break;
                    } else {
                        return Err(anyhow::Error::new(e));
                    }
                }
            }

            if buffer_prefix_matches_marker(current_lepton_marker, LEPTON_HEADER_PAD_MARKER) {
                self.pad_bit = Some(header_reader.read_u8()?);
            } else if buffer_prefix_matches_marker(
                current_lepton_marker,
                LEPTON_HEADER_JPG_RESTARTS_MARKER,
            ) {
                // CRS marker
                self.rst_cnt_set = true;
                let rst_count = header_reader.read_u32::<LittleEndian>()?;

                for _i in 0..rst_count {
                    self.rst_cnt.push(header_reader.read_i32::<LittleEndian>()?);
                }
            } else if buffer_prefix_matches_marker(
                current_lepton_marker,
                LEPTON_HEADER_LUMA_SPLIT_MARKER,
            ) {
                // HH markup
                let mut thread_handoffs =
                    ThreadHandoff::deserialize(current_lepton_marker[2], &mut header_reader)?;

                self.thread_handoff.append(&mut thread_handoffs);
            } else if buffer_prefix_matches_marker(
                current_lepton_marker,
                LEPTON_HEADER_JPG_RESTART_ERRORS_MARKER,
            ) {
                // Marker FRS
                // read number of false set RST markers per scan from file
                let rst_err_count = header_reader.read_u32::<LittleEndian>()? as usize;

                let mut rst_err_data = Vec::<u8>::new();
                rst_err_data.resize(rst_err_count, 0);

                header_reader.read_exact(&mut rst_err_data)?;

                self.rst_err.append(&mut rst_err_data);
            } else if buffer_prefix_matches_marker(
                current_lepton_marker,
                LEPTON_HEADER_GARBAGE_MARKER,
            ) {
                // GRB marker
                // read garbage (data after end of JPG) from file
                let garbage_size = header_reader.read_u32::<LittleEndian>()? as usize;

                let mut garbage_data_array = Vec::<u8>::new();
                garbage_data_array.resize(garbage_size, 0);

                header_reader.read_exact(&mut garbage_data_array)?;
                self.garbage_data = garbage_data_array;
            } else if buffer_prefix_matches_marker(
                current_lepton_marker,
                LEPTON_HEADER_EARLY_EOF_MARKER,
            ) {
                self.max_cmp = header_reader.read_i32::<LittleEndian>()?;
                self.max_bpos = header_reader.read_i32::<LittleEndian>()?;
                self.max_sah = u8::try_from(header_reader.read_i32::<LittleEndian>()?)?;
                self.max_dpos[0] = header_reader.read_i32::<LittleEndian>()?;
                self.max_dpos[1] = header_reader.read_i32::<LittleEndian>()?;
                self.max_dpos[2] = header_reader.read_i32::<LittleEndian>()?;
                self.max_dpos[3] = header_reader.read_i32::<LittleEndian>()?;
                self.early_eof_encountered = true;
            } else {
                return err_exit_code(ExitCode::BadLeptonFile, "unknown data found");
            }
        }

        // shouldn't be any more data
        let mut remaining_buf = Vec::new();
        let remaining = header_reader.read_to_end(&mut remaining_buf)?;
        assert!(remaining == 0);

        return Ok(hdr_data);
    }

    pub fn write_lepton_header<W: Write>(
        &self,
        writer: &mut W,
        enabled_features: &EnabledFeatures,
    ) -> Result<()> {
        let mut lepton_header = Vec::<u8>::new();

        {
            // Most of the Lepton header data that is compressed before storage
            // The data contains recovery information (needed for exact JPEG recovery)
            let mut mrw = Cursor::new(&mut lepton_header);

            self.write_lepton_jpeg_header(&mut mrw)?;
            self.write_lepton_pad_bit(&mut mrw)?;
            self.write_lepton_luma_splits(&mut mrw)?;
            self.write_lepton_jpeg_restarts_if_needed(&mut mrw)?;
            self.write_lepton_jpeg_restart_errors_if_needed(&mut mrw)?;
            self.write_lepton_early_eof_truncation_data_if_needed(&mut mrw)?;
            self.write_lepton_jpeg_garbage_if_needed(&mut mrw, false)?;
        }

        let mut compressed_header = Vec::<u8>::new(); // we collect a zlib compressed version of the header here
        {
            let mut c = Cursor::new(&mut compressed_header);
            let mut encoder = ZlibEncoder::new(&mut c, Compression::default());

            encoder.write_all(&lepton_header[..]).context(here!())?;
            encoder.finish().context(here!())?;
        }

        writer.write_all(&LEPTON_FILE_HEADER)?;
        writer.write_u8(LEPTON_VERSION)?;

        if self.jpeg_header.jpeg_type == JPegType::Progressive {
            writer.write_all(&LEPTON_HEADER_PROGRESSIVE_JPEG_TYPE)?;
        } else {
            writer.write_all(&LEPTON_HEADER_BASELINE_JPEG_TYPE)?;
        }

        writer.write_u8(self.thread_handoff.len() as u8)?;
        writer.write_all(&[0; 3])?;

        // Original lepton format reserves 12 bytes for git revision. We use this space for additional info
        // that our implementation needs - mark that it's MS implementation and a not-compressed header size.
        writer.write_u8('M' as u8)?;
        writer.write_u8('S' as u8)?;
        writer.write_u32::<LittleEndian>(lepton_header.len() as u32)?;

        // write the flags that were used to encode this file
        writer.write_u8(
            0x80 | if enabled_features.use_16bit_dc_estimate {
                1
            } else {
                0
            } | if enabled_features.use_16bit_adv_predict {
                2
            } else {
                0
            },
        )?;

        writer.write_all(&[0; 5])?;

        writer.write_u32::<LittleEndian>(self.jpeg_file_size)?;
        writer.write_u32::<LittleEndian>(compressed_header.len() as u32)?;
        writer.write_all(&compressed_header[..])?;

        writer.write_all(&LEPTON_HEADER_COMPLETION_MARKER)?;

        Ok(())
    }

    fn write_lepton_jpeg_header<W: Write>(&self, mrw: &mut W) -> Result<()> {
        // write header to file
        // marker: "HDR" + [size of header]
        mrw.write_all(&LEPTON_HEADER_MARKER)?;

        mrw.write_u32::<LittleEndian>(self.raw_jpeg_header.len() as u32)?;

        // data: data from header
        mrw.write_all(&self.raw_jpeg_header[..])?;

        Ok(())
    }

    fn write_lepton_pad_bit<W: Write>(&self, mrw: &mut W) -> Result<()> {
        // marker: P0D
        mrw.write_all(&LEPTON_HEADER_PAD_MARKER)?;

        // data: this.padBit
        mrw.write_u8(self.pad_bit.unwrap_or(0))?;

        Ok(())
    }

    fn write_lepton_luma_splits<W: Write>(&self, mrw: &mut W) -> Result<()> {
        // write luma splits markup HH
        mrw.write_all(&LEPTON_HEADER_LUMA_SPLIT_MARKER)?;

        // data: serialized luma splits
        ThreadHandoff::serialize(&self.thread_handoff, mrw)?;

        Ok(())
    }

    fn write_lepton_jpeg_restarts_if_needed<W: Write>(&self, mrw: &mut W) -> Result<()> {
        if self.rst_cnt.len() > 0 {
            // marker: CRS
            mrw.write_all(&LEPTON_HEADER_JPG_RESTARTS_MARKER)?;

            mrw.write_u32::<LittleEndian>(self.rst_cnt.len() as u32)?;

            for i in 0..self.rst_cnt.len() {
                mrw.write_u32::<LittleEndian>(self.rst_cnt[i] as u32)?;
            }
        }

        Ok(())
    }

    fn write_lepton_jpeg_restart_errors_if_needed<W: Write>(&self, mrw: &mut W) -> Result<()> {
        // write number of false set RST markers per scan (if available) to file
        if self.rst_err.len() > 0 {
            // marker: "FRS" + [number of scans]
            mrw.write_all(&LEPTON_HEADER_JPG_RESTART_ERRORS_MARKER)?;

            mrw.write_u32::<LittleEndian>(self.rst_err.len() as u32)?;

            mrw.write_all(&self.rst_err[..])?;
        }

        Ok(())
    }

    fn write_lepton_early_eof_truncation_data_if_needed<W: Write>(
        &self,
        mrw: &mut W,
    ) -> Result<()> {
        if self.early_eof_encountered {
            // EEE marker
            mrw.write_all(&LEPTON_HEADER_EARLY_EOF_MARKER)?;

            mrw.write_i32::<LittleEndian>(self.max_cmp)?;
            mrw.write_i32::<LittleEndian>(self.max_bpos)?;
            mrw.write_i32::<LittleEndian>(i32::from(self.max_sah))?;
            mrw.write_i32::<LittleEndian>(self.max_dpos[0])?;
            mrw.write_i32::<LittleEndian>(self.max_dpos[1])?;
            mrw.write_i32::<LittleEndian>(self.max_dpos[2])?;
            mrw.write_i32::<LittleEndian>(self.max_dpos[3])?;
        }

        Ok(())
    }

    fn write_lepton_jpeg_garbage_if_needed<W: Write>(
        &self,
        mrw: &mut W,
        prefix_garbage: bool,
    ) -> Result<()> {
        // write garbage (if any) to file
        if self.garbage_data.len() > 0 {
            // marker: "PGR/GRB" + [size of garbage]
            if prefix_garbage {
                mrw.write_all(&LEPTON_HEADER_PREFIX_GARBAGE_MARKER)?;
            } else {
                mrw.write_all(&LEPTON_HEADER_GARBAGE_MARKER)?;
            }

            mrw.write_u32::<LittleEndian>(self.garbage_data.len() as u32)?;
            mrw.write_all(&self.garbage_data[..])?;
        }

        Ok(())
    }

    fn parse_jpeg_header<R: Read>(
        &mut self,
        reader: &mut R,
        enabled_features: &EnabledFeatures,
    ) -> Result<bool> {
        // the raw header in the lepton file can actually be spread across different sections
        // seperated by the Start-of-Scan marker. We use the mirror to write out whatever
        // data we parse until we hit the SOS

        let mut output = Vec::new();
        let mut output_cursor = Cursor::new(&mut output);

        let mut mirror = Mirror::new(reader, &mut output_cursor);

        if self
            .jpeg_header
            .parse(&mut mirror, enabled_features)
            .context(here!())?
        {
            // append the header if it was not the end of file marker
            self.raw_jpeg_header.append(&mut output);
            return Ok(true);
        } else {
            // if the output was more than 2 bytes then was a trailing header, so keep that around as well,
            // but we don't want the EOI since that goes into the garbage data.
            if output.len() > 2 {
                self.raw_jpeg_header.extend(&output[0..output.len() - 2]);
            }

            return Ok(false);
        }
    }
}

fn split_row_handoffs_to_threads(
    thread_handoffs: &[ThreadHandoff],
    max_threads_to_use: usize,
) -> Vec<ThreadHandoff> {
    let last = thread_handoffs.last().unwrap();

    let framebuffer_byte_size = ThreadHandoff::get_combine_thread_range_segment_size(
        thread_handoffs.first().unwrap(),
        last,
    );

    // determine how many threads we need for compression
    let num_rows = thread_handoffs.len();
    let num_threads =
        get_number_of_threads_for_encoding(num_rows, framebuffer_byte_size, max_threads_to_use);

    info!("Number of threads: {0}", num_threads);

    let mut selected_splits = Vec::with_capacity(num_threads as usize);

    if num_threads == 1 {
        // Single thread execution - no split, run on the whole range
        selected_splits.push(ThreadHandoff::combine_thread_ranges(
            thread_handoffs.first().unwrap(),
            last,
        ));
    } else {
        // gbrovman: simplified split logic
        // Note: rowsPerThread is a floating point value to ensure equal splits
        let rows_per_thread = num_rows as f32 / num_threads as f32;

        assert!(rows_per_thread >= 1f32, "rowsPerThread >= 1");

        let mut split_indices = Vec::new();
        for i in 0..num_threads - 1 {
            split_indices.push((rows_per_thread * (i as f32 + 1f32)) as usize);
        }

        for i in 0..num_threads {
            let beginning_of_range = if i == 0 { 0 } else { split_indices[i - 1] + 1 };
            let end_of_range = if i == num_threads - 1 {
                num_rows - 1
            } else {
                split_indices[i]
            };
            assert!(end_of_range < num_rows, "endOfRange < numRows");
            selected_splits.push(ThreadHandoff::combine_thread_ranges(
                &thread_handoffs[beginning_of_range],
                &thread_handoffs[end_of_range],
            ));
        }
    }

    return selected_splits;
}

fn get_number_of_threads_for_encoding(
    num_rows: usize,
    framebuffer_byte_size: usize,
    max_threads_to_use: usize,
) -> usize {
    let mut num_threads = cmp::min(max_threads_to_use, MAX_THREADS);

    if num_rows / 2 < num_threads {
        num_threads = cmp::max(num_rows / 2, 1);
    }

    if framebuffer_byte_size < SMALL_FILE_BYTES_PER_ENCDOING_THREAD {
        num_threads = 1;
    } else if framebuffer_byte_size < SMALL_FILE_BYTES_PER_ENCDOING_THREAD * 2 {
        num_threads = cmp::min(2, num_threads);
    } else if framebuffer_byte_size < SMALL_FILE_BYTES_PER_ENCDOING_THREAD * 4 {
        num_threads = cmp::min(4, num_threads);
    }

    return num_threads;
}

enum Message {
    Eof,
    WriteBlock(u8, Vec<u8>),
}

struct MessageSender {
    thread_id: u8,
    sender: Sender<Message>,
    buffer: Vec<u8>,
}

const WRITE_BUFFER_SIZE: usize = 65536;

impl Write for MessageSender {
    fn write(&mut self, buf: &[u8]) -> std::io::Result<usize> {
        let mut copy_start = 0;
        while copy_start < buf.len() {
            let amount_to_copy = cmp::min(
                WRITE_BUFFER_SIZE - self.buffer.len(),
                buf.len() - copy_start,
            );
            self.buffer
                .extend_from_slice(&buf[copy_start..copy_start + amount_to_copy]);

            if self.buffer.len() == WRITE_BUFFER_SIZE {
                self.flush()?;
            }

            copy_start += amount_to_copy;
        }

        Ok(buf.len())
    }

    fn flush(&mut self) -> std::io::Result<()> {
        if self.buffer.len() > 0 {
            let mut new_buffer = Vec::with_capacity(WRITE_BUFFER_SIZE);
            swap(&mut new_buffer, &mut self.buffer);

            self.sender
                .send(Message::WriteBlock(self.thread_id, new_buffer))
                .unwrap();
        }
        Ok(())
    }
}

/// used by the worker thread to read data for the given thread from the
/// receiver. The thread_id is used only to assert that we are only
/// getting the data that we are expecting
struct MessageReceiver {
    /// the multiplexed thread stream we are processing
    thread_id: u8,

    /// the receiver part of the channel to get more buffers
    receiver: Receiver<Message>,

    /// what we are reading. When this returns zero, we try to
    /// refill the buffer if we haven't reached the end of the stream
    current_buffer: Cursor<Vec<u8>>,

    /// once we get told we are at the end of the stream, we just
    /// always return 0 bytes
    end_of_file: bool,
}

impl Read for MessageReceiver {
    /// fast path for reads. If we get zero bytes, take the slow path
    #[inline(always)]
    fn read(&mut self, buf: &mut [u8]) -> std::io::Result<usize> {
        let amount_read = self.current_buffer.read(buf)?;
        if amount_read > 0 {
            return Ok(amount_read);
        }

        self.read_slow(buf)
    }
}

impl MessageReceiver {
    /// slow path for reads, try to get a new buffer or
    /// return zero if at the end of the stream
    #[cold]
    #[inline(never)]
    fn read_slow(&mut self, buf: &mut [u8]) -> std::io::Result<usize> {
        while !self.end_of_file {
            let amount_read = self.current_buffer.read(buf)?;
            if amount_read > 0 {
                return Ok(amount_read);
            }

            match self.receiver.recv() {
                Ok(r) => match r {
                    Message::Eof => {
                        self.end_of_file = true;
                    }
                    Message::WriteBlock(tid, block) => {
                        debug_assert_eq!(
                            tid, self.thread_id,
                            "incoming thread must be equal to processing thread"
                        );
                        self.current_buffer = Cursor::new(block);
                    }
                },
                Err(e) => {
                    return Result::Err(std::io::Error::new(std::io::ErrorKind::Other, e));
                }
            }
        }

        // nothing if we reached the end of file
        return Ok(0);
    }
}

// internal utility we use to collect the header that we read for later
struct Mirror<'a, R, W> {
    read: &'a mut R,
    output: &'a mut W,
    amount_written: usize,
}

impl<'a, R, W> Mirror<'a, R, W> {
    pub fn new(read: &'a mut R, output: &'a mut W) -> Self {
        Mirror {
            read,
            output,
            amount_written: 0,
        }
    }
}

impl<R: Read, W: Write> Read for Mirror<'_, R, W> {
    fn read(&mut self, buf: &mut [u8]) -> std::io::Result<usize> {
        let n = self.read.read(buf)?;
        self.output.write_all(&buf[..n])?;
        self.amount_written += n;
        Ok(n)
    }
}

// false means we hit the end of file marker
fn prepare_to_decode_next_scan<R: Read>(
    lp: &mut LeptonHeader,
    reader: &mut R,
    enabled_features: &EnabledFeatures,
) -> Result<bool> {
    // parse the header and store it in the raw_jpeg_header
    if !lp
        .parse_jpeg_header(reader, enabled_features)
        .context(here!())?
    {
        return Ok(false);
    }

    lp.max_bpos = cmp::max(lp.max_bpos, lp.jpeg_header.cs_to as i32);

    // FIXME: not sure why only first bit of csSah is examined but 4 bits of it are stored
    lp.max_sah = cmp::max(
        lp.max_sah,
        cmp::max(lp.jpeg_header.cs_sal, lp.jpeg_header.cs_sah),
    );

    for i in 0..lp.jpeg_header.cs_cmpc {
        lp.max_cmp = cmp::max(lp.max_cmp, lp.jpeg_header.cs_cmp[i] as i32);
    }

    return Ok(true);
}

fn set_segment_size_in_row_thread_handoffs(
    thread_handoffs: &mut [ThreadHandoff],
    entropy_data_end_offset_in_file: i32,
) {
    if thread_handoffs.len() != 0 {
        for i in 0..thread_handoffs.len() - 1 {
            thread_handoffs[i].segment_size = thread_handoffs[i + 1].segment_offset_in_file
                - thread_handoffs[i].segment_offset_in_file;
        }

        thread_handoffs[thread_handoffs.len() - 1].segment_size = entropy_data_end_offset_in_file
            - thread_handoffs[thread_handoffs.len() - 1].segment_offset_in_file;
    }
}

// test serializing and deserializing header
#[test]
fn parse_and_write_header() {
    // minimal jpeg that will pass the validity read tests
    let min_jpeg = [
        0xffu8, 0xe0, // APP0
        0x00, 0x10, 0x4a, 0x46, 0x49, 0x46, 0x00, 0x01, 0x01, 0x01, 0x00, 0x48, 0x00, 0x48, 0x00,
        0x00, 0xff, 0xdb, // DQT
        0x00, 0x43, 0x00, 0x03, 0x02, 0x02, 0x02, 0x02, 0x02, 0x03, 0x02, 0x02, 0x02, 0x03, 0x03,
        0x03, 0x03, 0x04, 0x06, 0x04, 0x04, 0x04, 0x04, 0x04, 0x08, 0x06, 0x06, 0x05, 0x06, 0x09,
        0x08, 0x0a, 0x0a, 0x09, 0x08, 0x09, 0x09, 0x0a, 0x0c, 0x0f, 0x0c, 0x0a, 0x0b, 0x0e, 0x0b,
        0x09, 0x09, 0x0d, 0x11, 0x0d, 0x0e, 0x0f, 0x10, 0x10, 0x11, 0x10, 0x0a, 0x0c, 0x12, 0x13,
        0x12, 0x10, 0x13, 0x0f, 0x10, 0x10, 0x10, 0xff, 0xC1, 0x00, 0x0b, 0x08, 0x00,
        0x10, // width
        0x00, 0x10, // height
        0x01, // cmpc
        0x01, // Jid
        0x11, // sfv / sfh
        0x00, 0xff, 0xda, // SOS
        0x00, 0x08, 0x01, 0x01, 0x00, 0x00, 0x3f, 0x00, 0xd2, 0xcf, 0x20, 0xff, 0xd9, // EOI
    ];

    let mut enabled_features = EnabledFeatures::compat_lepton_vector_read();

    let mut lh = LeptonHeader::new();
    lh.jpeg_file_size = 123;

    lh.parse_jpeg_header(&mut Cursor::new(min_jpeg), &enabled_features)
        .unwrap();
    lh.thread_handoff.push(ThreadHandoff {
        luma_y_start: 0,
        luma_y_end: 1,
        segment_offset_in_file: 0,
        segment_size: 1000,
        overhang_byte: 0,
        num_overhang_bits: 1,
        last_dc: [1, 2, 3, 4],
    });

    let mut serialized = Vec::new();
    lh.write_lepton_header(&mut Cursor::new(&mut serialized), &enabled_features)
        .unwrap();

    let mut other = LeptonHeader::new();
    let mut other_reader = Cursor::new(&serialized);
    other
        .read_lepton_header(&mut other_reader, &mut enabled_features)
        .unwrap();
}<|MERGE_RESOLUTION|>--- conflicted
+++ resolved
@@ -345,101 +345,7 @@
         let pts_ref = &pts;
         let q_ref = &qt[..];
 
-<<<<<<< HEAD
-        // don't use more threads than we need
-        let m = cmp::min(max_threads_to_use, lh.thread_handoff.len());
-
-        info!(
-            "decoding {0} multipexed streams with {1} threads",
-            lh.thread_handoff.len(),
-            m
-        );
-
-        // ratio of threads to work items
-        let ratio = lh.thread_handoff.len() as f32 / m as f32;
-
-        for t in 0..m {
-            let start = (t as f32 * ratio) as usize;
-            let end = ((t + 1) as f32 * ratio) as usize;
-
-            let iter_per_thread = end - start;
-
-            let mut rx_channels = Vec::new();
-            for _k in 0..iter_per_thread {
-                let (tx, rx) = channel();
-                channel_to_sender.push(tx);
-                rx_channels.push(Some(rx));
-            }
-
-            running_threads.push(s.spawn(move || -> Result<(P, Metrics)> {
-                let cpu_time = CpuTimeMeasure::new();
-
-                // determine how much we are going to write in total to presize the buffer
-                let mut decoded_size = 0;
-                for thread_id in start..end {
-                    decoded_size += lh.thread_handoff[thread_id].segment_size as usize;
-                }
-
-                // create a combined handoff that merges all the sections we have read so we process them in one go
-                let combined_thread_handoff = ThreadHandoff {
-                    luma_y_start: lh.thread_handoff[start].luma_y_start,
-                    luma_y_end: lh.thread_handoff[end - 1].luma_y_end,
-                    segment_offset_in_file: lh.thread_handoff[start].segment_offset_in_file,
-                    segment_size: decoded_size as i32,
-                    overhang_byte: lh.thread_handoff[start].overhang_byte,
-                    num_overhang_bits: lh.thread_handoff[start].num_overhang_bits,
-                    last_dc: lh.thread_handoff[start].last_dc.clone(),
-                };
-
-                let mut image_data = Vec::new();
-                for i in 0..lh.jpeg_header.cmpc {
-                    image_data.push(BlockBasedImage::new(
-                        &lh.jpeg_header,
-                        i,
-                        combined_thread_handoff.luma_y_start,
-                        if t == m - 1 {
-                            // if this is the last thead, then the image should extend all the way to the bottom
-                            lh.jpeg_header.cmp_info[0].bcv
-                        } else {
-                            combined_thread_handoff.luma_y_end
-                        },
-                    ));
-                }
-
-                let mut metrics = Metrics::default();
-
-                // now run the range of thread handoffs in the file that this thread is supposed to handle
-                for thread_id in start..end {
-                    // get the appropriate receiver so we can read out data from it
-                    let rx = rx_channels[thread_id - start].take().context(here!())?;
-                    let mut reader = MessageReceiver {
-                        thread_id: thread_id as u8,
-                        current_buffer: Cursor::new(Vec::new()),
-                        receiver: rx,
-                        end_of_file: false,
-                    };
-
-                    metrics.merge_from(
-                        lepton_decode_row_range(
-                            pts_ref,
-                            q_ref,
-                            &lh.truncate_components,
-                            &mut image_data,
-                            &mut reader,
-                            lh.thread_handoff[thread_id].luma_y_start,
-                            lh.thread_handoff[thread_id].luma_y_end,
-                            thread_id == lh.thread_handoff.len() - 1,
-                            true,
-                            features,
-                        )
-                        .context(here!())?,
-                    );
-                }
-
-                let process_result = process(&combined_thread_handoff, image_data, lh)?;
-=======
         info!("decoding {0} multiplexed streams", lh.thread_handoff.len());
->>>>>>> 2389487d
 
         // create a channel for each stream and spawn a work item to read from it
         // the return value from each work item is stored in thread_results, which
@@ -560,7 +466,7 @@
     features: &EnabledFeatures,
     process: fn(&ThreadHandoff, Vec<BlockBasedImage>, &LeptonHeader) -> Result<P, anyhow::Error>,
 ) -> Result<(Metrics, P), anyhow::Error> {
-    let cpu_time = ThreadTime::now();
+    let cpu_time = CpuTimeMeasure::new();
 
     let mut image_data = Vec::new();
     for i in 0..lh.jpeg_header.cmpc {
@@ -659,24 +565,10 @@
         for (thread_id, result) in thread_results.iter_mut().enumerate() {
             let cloned_sender = tx.clone();
 
-<<<<<<< HEAD
-            running_threads.push(s.spawn(move || -> Result<Metrics> {
-                let cpu_time = CpuTimeMeasure::new();
-
-                let thread_id = i;
-                let mut thread_writer = MessageSender {
-                    thread_id: thread_id as u8,
-                    sender: cloned_sender,
-                    buffer: Vec::with_capacity(WRITE_BUFFER_SIZE),
-                };
-
-                let mut range_metrics = lepton_encode_row_range(
-=======
             s.spawn(move |_| {
                 *result = Some(encode_thread_action(
                     thread_id,
                     cloned_sender,
->>>>>>> 2389487d
                     pts_ref,
                     q_ref,
                     image_data,
@@ -759,7 +651,7 @@
     thread_handoffs: &[ThreadHandoff],
     features: &EnabledFeatures,
 ) -> std::prelude::v1::Result<Metrics, anyhow::Error> {
-    let cpu_time = ThreadTime::now();
+    let cpu_time = CpuTimeMeasure::new();
 
     let mut thread_writer = MessageSender {
         thread_id: thread_id as u8,
