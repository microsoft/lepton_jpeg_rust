/*---------------------------------------------------------------------------------------------
 *  Copyright (c) Microsoft Corporation. All rights reserved.
 *  Licensed under the Apache License, Version 2.0. See LICENSE.txt in the project root for license information.
 *  This software incorporates material from third parties. See NOTICE.txt for details.
 *--------------------------------------------------------------------------------------------*/

use byteorder::{LittleEndian, ReadBytesExt, WriteBytesExt};
use cpu_time::ThreadTime;
use log::{info, warn};
use std::cmp;
use std::io::{Cursor, ErrorKind, Read, Seek, SeekFrom, Write};
use std::mem::swap;
use std::sync::mpsc::Receiver;
use std::sync::mpsc::{channel, Sender};
use std::thread;
use std::thread::ScopedJoinHandle;
use std::time::{Duration, Instant};

use anyhow::{Context, Result};

use flate2::read::ZlibDecoder;
use flate2::write::ZlibEncoder;
use flate2::Compression;

use crate::consts::*;
use crate::enabled_features::EnabledFeatures;
use crate::helpers::*;
use crate::jpeg_code;
use crate::lepton_error::ExitCode;
use crate::structs::bit_writer::BitWriter;
use crate::structs::block_based_image::BlockBasedImage;
use crate::structs::jpeg_header::JPegHeader;
use crate::structs::jpeg_write::jpeg_write_row_range;
use crate::structs::lepton_decoder::lepton_decode_row_range;
use crate::structs::lepton_encoder::lepton_encode_row_range;
use crate::structs::probability_tables_set::ProbabilityTablesSet;
use crate::structs::quantization_tables::QuantizationTables;
use crate::structs::thread_handoff::ThreadHandoff;
use crate::structs::truncate_components::TruncateComponents;

use super::jpeg_read::{read_progressive_scan, read_scan};
use super::jpeg_write::jpeg_write_entire_scan;

/// reads a lepton file and writes it out as a jpeg
pub fn decode_lepton_wrapper<R: Read + Seek, W: Write>(
    reader: &mut R,
    writer: &mut W,
    num_threads: usize,
    worker_thread_cpu_time: &mut Duration,
) -> Result<()> {
    // figure out how long the input is
    let orig_pos = reader.stream_position()?;
    let size = reader.seek(SeekFrom::End(0))?;
    reader.seek(SeekFrom::Start(orig_pos))?;

    let mut lh = LeptonHeader::new();

    lh.read_lepton_header(reader).context(here!())?;

    lh.recode_jpeg(writer, reader, size, num_threads, worker_thread_cpu_time)
        .context(here!())?;

    return Ok(());
}

/// reads a jpeg and writes it out as a lepton file
pub fn encode_lepton_wrapper<R: Read + Seek, W: Write + Seek>(
    reader: &mut R,
    writer: &mut W,
    max_threads: usize,
<<<<<<< HEAD
    enabled_features: &EnabledFeatures,
=======
    disable_progressive: bool,
    worker_thread_cpu_time: &mut Duration,
>>>>>>> 4e1b7692
) -> Result<()> {
    let (lp, image_data) = read_jpeg(reader, enabled_features, max_threads, |_jh| {})?;

    lp.write_lepton_header(writer).context(here!())?;

    run_lepton_encoder_threads(
        &lp.jpeg_header,
        &lp.truncate_components,
        writer,
        &lp.thread_handoff[..],
        &image_data[..],
        worker_thread_cpu_time,
    )
    .context(here!())?;

    let final_file_size = writer.stream_position()? + 4;

    writer
        .write_u32::<LittleEndian>(final_file_size as u32)
        .context(here!())?;

    info!(
        "original size {0}, compressed size {1} bytes",
        lp.jpeg_file_size, final_file_size
    );

    Ok(())
}

/// reads JPEG and returns corresponding header and image vector. This encapsulate all
/// JPEG reading code, including baseline and progressive images.
///
/// The callback is called for each jpeg header that is parsed, which
/// is currently only used by the dump utility for debugging purposes.
pub fn read_jpeg<R: Read + Seek>(
    reader: &mut R,
    enabled_features: &EnabledFeatures,
    max_threads: usize,
    callback: fn(&JPegHeader),
) -> Result<(LeptonHeader, Vec<BlockBasedImage>)> {
    let mut startheader = [0u8; 2];
    reader.read_exact(&mut startheader)?;
    if startheader[0] != 0xFF || startheader[1] != jpeg_code::SOI {
        return err_exit_code(ExitCode::UnsupportedJpeg, "header invalid");
    }

    let mut lp = LeptonHeader::new();
    if !prepare_to_decode_next_scan(&mut lp, reader).context(here!())? {
        return err_exit_code(ExitCode::UnsupportedJpeg, "JPeg does not contain scans");
    }

    callback(&lp.jpeg_header);

    if !enabled_features.progressive && lp.jpeg_header.jpeg_type == JPegType::Progressive {
        return err_exit_code(
            ExitCode::ProgressiveUnsupported,
            "file is progressive, but this is disabled",
        )
        .context(here!());
    }

    if lp.jpeg_header.cmpc > COLOR_CHANNEL_NUM_BLOCK_TYPES {
        return err_exit_code(
            ExitCode::Unsupported4Colors,
            " can't support this kind of image",
        )
        .context(here!());
    }

    lp.truncate_components.init(&lp.jpeg_header);
    let mut image_data = Vec::<BlockBasedImage>::new();
    for i in 0..lp.jpeg_header.cmpc {
        // constructor takes height in proportion to the component[0]
        image_data.push(BlockBasedImage::new(
            &lp.jpeg_header,
            i,
            0,
            lp.jpeg_header.cmp_info[0].bcv,
        ));
    }

    let mut thread_handoff = Vec::<ThreadHandoff>::new();
    let start_scan = reader.stream_position()? as i32;
    read_scan(&mut lp, reader, &mut thread_handoff, &mut image_data[..]).context(here!())?;
    lp.scnc += 1;

    let mut end_scan = reader.stream_position()? as i32;

    if thread_handoff.len() == 0 {
        return err_exit_code(
            ExitCode::UnsupportedJpeg,
            "couldnt find any sections to encode",
        )
        .context(here!());
    }

    for i in 0..thread_handoff.len() {
        thread_handoff[i].segment_offset_in_file += start_scan;

        #[cfg(feature = "detailed_tracing")]
        info!(
            "Crystalize: s:{0} ls: {1} le: {2} o: {3} nb: {4}",
            thread_handoff[i].segment_offset_in_file,
            thread_handoff[i].luma_y_start,
            thread_handoff[i].luma_y_end,
            thread_handoff[i].overhang_byte,
            thread_handoff[i].num_overhang_bits
        );
    }

    if lp.early_eof_encountered {
        if lp.jpeg_header.jpeg_type != JPegType::Sequential {
            return err_exit_code(
                ExitCode::UnsupportedJpeg,
                "truncation is only supported for baseline images",
            )
            .context(here!());
        }

        lp.truncate_components
            .set_truncation_bounds(&lp.jpeg_header, lp.max_dpos);

        // If we got an early EOF, then seek backwards and capture the last two bytes and store them as garbage.
        // This is necessary since the decoder will assume that zero garbage always means a properly terminated JPEG
        // even if early EOF was set to true.
        reader.seek(SeekFrom::Current(-2))?;
        lp.garbage_data.resize(2, 0);
        reader.read_exact(&mut lp.garbage_data)?;

        // take these two last bytes off the last segment. For some reason the C++/CS version only chop of one byte
        // and then fix up the broken file later in the decoder. The following logic will create a valid file
        // that the C++ and CS version will still decode properly without the fixup logic.
        let len = thread_handoff.len();
        thread_handoff[len - 1].segment_size -= 2;
    } else if lp.jpeg_header.jpeg_type == JPegType::Sequential {
        // rest of data is garbage data if it is a sequential jpeg
        reader.read_to_end(&mut lp.garbage_data).context(here!())?;
    } else {
        // for progressive images, loop around reading headers and decoding until we a complete image_data
        while prepare_to_decode_next_scan(&mut lp, reader).context(here!())? {
            callback(&lp.jpeg_header);

            read_progressive_scan(&mut lp, reader, &mut image_data[..]).context(here!())?;
            lp.scnc += 1;

            if lp.early_eof_encountered {
                return err_exit_code(
                    ExitCode::UnsupportedJpeg,
                    "truncation is only supported for baseline images",
                )
                .context(here!());
            }
        }

        end_scan = reader.stream_position()? as i32;
    }

    set_segment_size_in_row_thread_handoffs(&mut thread_handoff[..], end_scan as i32);
    let merged_handoffs = split_row_handoffs_to_threads(&thread_handoff[..], max_threads);
    lp.thread_handoff = merged_handoffs;
    lp.jpeg_file_size = reader.stream_position().context(here!())? as u32;
    Ok((lp, image_data))
}

fn run_lepton_decoder_threads<R: Read + Seek, P: Send>(
    lh: &LeptonHeader,
    reader: &mut R,
    last_data_position: u64,
    max_threads_to_use: usize,
    worker_thread_cpu_time: &mut Duration,
    process: fn(
        thread_handoff: &ThreadHandoff,
        image_data: Vec<BlockBasedImage>,
        lh: &LeptonHeader,
    ) -> Result<P>,
) -> Result<Vec<P>> {
    let wall_time = Instant::now();

    let pts = ProbabilityTablesSet::new();
    let mut qt = Vec::new();
    for i in 0..lh.jpeg_header.cmpc {
        qt.push(QuantizationTables::new(&lh.jpeg_header, i));
    }

    let r = thread::scope(|s| -> Result<Vec<P>> {
        let mut running_threads: Vec<ScopedJoinHandle<Result<(P, Duration)>>> = Vec::new();
        let mut channel_to_sender = Vec::new();

        let pts_ref = &pts;
        let q_ref = &qt[..];

        // don't use more threads than we need
        let m = cmp::min(max_threads_to_use, lh.thread_handoff.len());

        // ratio of threads to work items
        let ratio = lh.thread_handoff.len() as f32 / m as f32;

        for t in 0..m {
            let start = (t as f32 * ratio) as usize;
            let end = ((t + 1) as f32 * ratio) as usize;

            let iter_per_thread = end - start;

            let mut rx_channels = Vec::new();
            for _k in 0..iter_per_thread {
                let (tx, rx) = channel();
                channel_to_sender.push(tx);
                rx_channels.push(Some(rx));
            }

            info!("thread {0} with {1} iterations", t, iter_per_thread);

            running_threads.push(s.spawn(move || -> Result<(P, Duration)> {
                let cpu_time = ThreadTime::now();

                // determine how much we are going to write in total to presize the buffer
                let mut decoded_size = 0;
                for thread_id in start..end {
                    decoded_size += lh.thread_handoff[thread_id].segment_size as usize;
                }

                // create a combined handoff that merges all the sections we have read so we process them in one go
                let combined_thread_handoff = ThreadHandoff {
                    luma_y_start: lh.thread_handoff[start].luma_y_start,
                    luma_y_end: lh.thread_handoff[end - 1].luma_y_end,
                    segment_offset_in_file: lh.thread_handoff[start].segment_offset_in_file,
                    segment_size: decoded_size as i32,
                    overhang_byte: lh.thread_handoff[start].overhang_byte,
                    num_overhang_bits: lh.thread_handoff[start].num_overhang_bits,
                    last_dc: lh.thread_handoff[start].last_dc.clone(),
                };

                let mut image_data = Vec::new();
                for i in 0..lh.jpeg_header.cmpc {
                    image_data.push(BlockBasedImage::new(
                        &lh.jpeg_header,
                        i,
                        combined_thread_handoff.luma_y_start,
                        combined_thread_handoff.luma_y_end,
                    ));
                }

                // now run the range of thread handoffs in the file that this thread is supposed to handle
                for thread_id in start..end {
                    // get the appropriate receiver so we can read out data from it
                    let rx = rx_channels[thread_id - start].take().context(here!())?;
                    let mut reader = MessageReceiver {
                        thread_id: thread_id as u8,
                        current_buffer: None,
                        receiver: rx,
                        offset_read: 0,
                        end_of_file: false,
                    };

                    lepton_decode_row_range(
                        pts_ref,
                        q_ref,
                        &lh.truncate_components,
                        &mut image_data,
                        &mut reader,
                        lh.thread_handoff[thread_id].luma_y_start,
                        lh.thread_handoff[thread_id].luma_y_end,
                        thread_id == lh.thread_handoff.len() - 1,
                        true,
                    )
                    .context(here!())?;
                }

                process(&combined_thread_handoff, image_data, lh).map(|r| (r, cpu_time.elapsed()))
            }));
        }

        // now that the threads are waiting for inptut, read the stream and send all the buffers to their respective readers
        while reader.stream_position().context(here!())? < last_data_position - 4 {
            let thread_marker = reader.read_u8().context(here!())?;
            let thread_id = (thread_marker & 0xf) as u8;

            if thread_id >= channel_to_sender.len() as u8 {
                return err_exit_code(
                    ExitCode::BadLeptonFile,
                    format!(
                        "invalid thread_id at {0} of {1} at {2}",
                        reader.stream_position().unwrap(),
                        last_data_position,
                        here!()
                    )
                    .as_str(),
                );
            }

            let data_length = if thread_marker < 16 {
                let b0 = reader.read_u8().context(here!())?;
                let b1 = reader.read_u8().context(here!())?;

                ((b1 as usize) << 8) + b0 as usize + 1
            } else {
                // This format is used by Lepton C++ to write encoded chunks with length of 4096, 16384 or 65536 bytes
                let flags = (thread_marker >> 4) & 3;

                1024 << (2 * flags)
            };

            //info!("offset {0} len {1}", reader.stream_position()?-2, data_length);

            let mut buffer = Vec::<u8>::new();
            buffer.resize(data_length as usize, 0);
            reader.read_exact(&mut buffer).with_context(|| {
                format!(
                    "reading {0} bytes at {1} of {2} at {3}",
                    buffer.len(),
                    reader.stream_position().unwrap(),
                    last_data_position,
                    here!()
                )
            })?;

            channel_to_sender[thread_id as usize]
                .send(Message::WriteBlock(thread_id, buffer))
                .context(here!())?;
        }
        //info!("done sending!");

        for c in channel_to_sender {
            // ignore the result of send, since a thread may have already blown up with an error and we will get it when we join (rather than exiting with a useless channel broken message)
            let _ = c.send(Message::Eof);
        }

        let mut cpu_time_worker = Duration::ZERO;

        let mut result = Vec::new();
        for i in running_threads.drain(..) {
            let thread_result = i.join().unwrap().context(here!())?;

            cpu_time_worker += thread_result.1;

            result.push(thread_result.0);
        }

        info!(
            "worker threads {0}ms of CPU time in {1}ms of wall time",
            cpu_time_worker.as_millis(),
            wall_time.elapsed().as_millis()
        );

        *worker_thread_cpu_time += cpu_time_worker;

        return Ok(result);
    })
    .context(here!())?;

    Ok(r)
}

/// runs the encoding threads and returns the total amount of CPU time consumed (including worker threads)
fn run_lepton_encoder_threads<W: Write + Seek>(
    jpeg_header: &JPegHeader,
    colldata: &TruncateComponents,
    writer: &mut W,
    thread_handoffs: &[ThreadHandoff],
    image_data: &[BlockBasedImage],
    worker_thread_cpu_time: &mut Duration,
) -> Result<()> {
    let wall_time = Instant::now();

    // Get number of threads. Verify that it is at most MAX_THREADS and fits in 4 bits for serialization.
    let num_threads = thread_handoffs.len();
    assert!(
        num_threads <= MAX_THREADS && num_threads <= MAX_THREADS_SUPPORTED_BY_LEPTON_FORMAT,
        "Too many thread handoffs"
    );

    // Prepare quantization tables
    let pts = ProbabilityTablesSet::new();
    let mut quantization_tables = Vec::new();
    for i in 0..image_data.len() {
        quantization_tables.push(QuantizationTables::new(jpeg_header, i));
    }

    let pts_ref = &pts;
    let q_ref = &quantization_tables[..];

    let mut sizes = Vec::<u64>::new();
    sizes.resize(thread_handoffs.len(), 0);

    let mut cpu_time_worker = Duration::ZERO;

    thread::scope(|s| -> Result<()> {
        let (tx, rx) = channel();

        let mut running_threads = Vec::new();

        for i in 0..thread_handoffs.len() {
            let cloned_sender = tx.clone();

            running_threads.push(s.spawn(move || -> Result<Duration> {
                let cpu_time = ThreadTime::now();

                let thread_id = i;
                let mut thread_writer = MessageSender {
                    thread_id: thread_id as u8,
                    sender: cloned_sender,
                    buffer: Vec::with_capacity(WRITE_BUFFER_SIZE),
                };

                lepton_encode_row_range(
                    pts_ref,
                    q_ref,
                    image_data,
                    &mut thread_writer,
                    thread_id as i32,
                    colldata,
                    thread_handoffs[thread_id].luma_y_start,
                    thread_handoffs[thread_id].luma_y_end,
                    thread_id == thread_handoffs.len() - 1,
                    true,
                )
                .context(here!())?;

                thread_writer.flush().context(here!())?;

                thread_writer.sender.send(Message::Eof).context(here!())?;

                Ok(cpu_time.elapsed())
            }));
        }

        // drop the sender so that the channel breaks when all the threads exit
        drop(tx);

        // wait to collect work and done messages from all the threads
        let mut threads_left = thread_handoffs.len();

        while threads_left > 0 {
            let value = rx.recv().context(here!());
            match value {
                Ok(Message::Eof) => {
                    threads_left -= 1;
                }
                Ok(Message::WriteBlock(thread_id, b)) => {
                    let l = b.len() - 1;

                    writer.write_u8(thread_id).context(here!())?;
                    writer.write_u8((l & 0xff) as u8).context(here!())?;
                    writer.write_u8(((l >> 8) & 0xff) as u8).context(here!())?;
                    writer.write_all(&b[..]).context(here!())?;

                    sizes[thread_id as usize] += b.len() as u64;
                }
                Err(x) => {
                    // get the actual error that cause the channel to
                    // prematurely close
                    for result in running_threads.drain(..) {
                        let r = result.join().unwrap();
                        if let Err(e) = r {
                            return Err(e.context(here!()));
                        }
                    }

                    return Err(x);
                }
            }
        }

        for result in running_threads.drain(..) {
            cpu_time_worker += result.join().unwrap().unwrap();
        }

        return Ok(());
    })
    .context(here!())?;

    for i in 0..thread_handoffs.len() {
        info!("handoff {0} output size = {1}", i, sizes[i]);
    }
    info!("total uncompressed size = {0}", sizes.iter().sum::<u64>());

    info!(
        "worker threads {0}ms of CPU time in {1}ms of wall time",
        cpu_time_worker.as_millis(),
        wall_time.elapsed().as_millis()
    );

    *worker_thread_cpu_time += cpu_time_worker;

    Ok(())
}

#[derive(Debug)]
pub struct LeptonHeader {
    /// raw jpeg header to be written back to the file when it is recreated
    pub raw_jpeg_header: Vec<u8>,

    /// how far we have read into the raw header, since the header is divided
    /// into multiple chucks for each scan. For example, a progressive image
    /// would start with the jpeg image segments, followed by a SOS (start of scan)
    /// after which comes the encoded jpeg coefficients, and once thats over
    /// we get another header segment until the next SOS, etc
    pub raw_jpeg_header_read_index: usize,

    pub thread_handoff: Vec<ThreadHandoff>,

    pub jpeg_header: JPegHeader,

    /// information about how to truncate the image if it was partially written
    pub truncate_components: TruncateComponents,

    pub rst_err: Vec<u8>,

    /// A list containing one entry for each scan segment.  Each entry contains the number of restart intervals
    /// within the corresponding scan segment.
    pub rst_cnt: Vec<i32>,

    /// the mask for padding out the bitstream when we get to the end of a reset block
    pub pad_bit: Option<u8>,

    pub rst_cnt_set: bool,

    /// garbage data (default value - empty segment - means no garbage data)
    pub garbage_data: Vec<u8>,

    /// count of scans encountered so far
    pub scnc: usize,

    pub early_eof_encountered: bool,

    /// the maximum dpos in a truncated image
    pub max_dpos: [i32; 4],

    /// the maximum component in a truncated image
    pub max_cmp: i32,

    /// the maximum band in a truncated image
    pub max_bpos: i32,

    /// the maximum bit in a truncated image
    pub max_sah: u8,

    pub jpeg_file_size: u32,

    /// on decompression, plain-text size
    pub plain_text_size: u32,

    /// on decompression, uncompressed lepton header size
    pub uncompressed_lepton_header_size: u32,
}

impl LeptonHeader {
    pub fn new() -> Self {
        return LeptonHeader {
            max_dpos: [0; 4],
            raw_jpeg_header: Vec::new(),
            raw_jpeg_header_read_index: 0,
            thread_handoff: Vec::new(),
            jpeg_header: JPegHeader::new(),
            truncate_components: TruncateComponents::new(),
            rst_err: Vec::new(),
            rst_cnt: Vec::new(),
            pad_bit: None,
            rst_cnt_set: false,
            garbage_data: Vec::new(),
            scnc: 0,
            early_eof_encountered: false,
            max_cmp: 0,
            max_bpos: 0,
            max_sah: 0,
            jpeg_file_size: 0,
            plain_text_size: 0,
            uncompressed_lepton_header_size: 0,
        };
    }

    fn recode_jpeg<R: Read + Seek, W: Write>(
        &mut self,
        writer: &mut W,
        reader: &mut R,
        last_data_position: u64,
        num_threads: usize,
        worker_thread_cpu_time: &mut Duration,
    ) -> Result<(), anyhow::Error> {
        writer.write_all(&SOI)?;

        // write the raw header as far as we've decoded it
        writer
            .write_all(&self.raw_jpeg_header[0..self.raw_jpeg_header_read_index])
            .context(here!())?;

        if self.jpeg_header.jpeg_type == JPegType::Progressive {
            self.recode_progressive_jpeg(
                reader,
                last_data_position,
                writer,
                num_threads,
                worker_thread_cpu_time,
            )
            .context(here!())?;
        } else {
            self.recode_baseline_jpeg(
                reader,
                last_data_position,
                writer,
                num_threads,
                worker_thread_cpu_time,
            )
            .context(here!())?;
        }

        if !self.early_eof_encountered {
            /* step 3: blit any trailing header data */
            writer
                .write_all(&self.raw_jpeg_header[self.raw_jpeg_header_read_index..])
                .context(here!())?;
        }

        writer.write_all(&self.garbage_data).context(here!())?;
        Ok(())
    }

    /// decodes the entire image and merges the results into a single set of BlockBaseImage per component
    pub fn decode_as_single_image<R: Read + Seek>(
        &mut self,
        reader: &mut R,
        last_data_position: u64,
        num_threads: usize,
        worker_thread_cpu_time: &mut Duration,
    ) -> Result<Vec<BlockBasedImage>> {
        // run the threads first, since we need everything before we can start decoding
        let mut results = run_lepton_decoder_threads(
            self,
            reader,
            last_data_position,
            num_threads,
            worker_thread_cpu_time,
            |_thread_handoff, image_data, _lh| {
                // just return the image data directly to be merged together
                return Ok(image_data);
            },
        )
        .context(here!())?;

        // merge the corresponding components so that we get a single set of coefficient maps (since each thread did a piece of the work)
        let mut merged = Vec::new();
        let num_components = results[0].len();
        for i in 0..num_components {
            merged.push(BlockBasedImage::merge(&mut results, i));
        }

        Ok(merged)
    }

    /// parses and advances to the next header segment out of raw_jpeg_header into the jpeg header
    pub fn advance_next_header_segment(&mut self) -> Result<bool> {
        let mut header_cursor =
            Cursor::new(&self.raw_jpeg_header[self.raw_jpeg_header_read_index..]);

        let result = self
            .jpeg_header
            .parse(&mut header_cursor)
            .context(here!())?;

        self.raw_jpeg_header_read_index += header_cursor.stream_position()? as usize;

        Ok(result)
    }

    /// progressive decoder, requires that the entire lepton file is processed first
    fn recode_progressive_jpeg<R: Read + Seek, W: Write>(
        &mut self,
        reader: &mut R,
        last_data_position: u64,
        writer: &mut W,
        num_threads: usize,
        worker_thread_cpu_time: &mut Duration,
    ) -> Result<()> {
        // run the threads first, since we need everything before we can start decoding
        let merged = self
            .decode_as_single_image(
                reader,
                last_data_position,
                num_threads,
                worker_thread_cpu_time,
            )
            .context(here!())?;

        loop {
            // code another scan
            jpeg_write_entire_scan(writer, &merged[..], self).context(here!())?;

            // read the next headers (DHT, etc) while mirroring it back to the writer
            let old_pos = self.raw_jpeg_header_read_index;
            let result = self.advance_next_header_segment().context(here!())?;

            writer
                .write_all(&self.raw_jpeg_header[old_pos..self.raw_jpeg_header_read_index])
                .context(here!())?;

            if !result {
                break;
            }

            // advance to next scan
            self.scnc += 1;
        }

        Ok(())
    }

    // baseline decoder can run the jpeg encoder inside the worker thread vs progressive encoding which needs to get the entire set of coefficients first
    // since it runs throught it multiple times.
    fn recode_baseline_jpeg<R: Read + Seek, W: Write>(
        &mut self,
        reader: &mut R,
        last_data_position: u64,
        writer: &mut W,
        num_threads: usize,
        worker_thread_cpu_time: &mut Duration,
    ) -> Result<()> {
        // step 2: recode image data
        let results = run_lepton_decoder_threads(
            self,
            reader,
            last_data_position,
            num_threads,
            worker_thread_cpu_time,
            |thread_handoff, image_data, lh| {
                let mut result_buffer = Vec::with_capacity(thread_handoff.segment_size as usize);
                let mut cursor = Cursor::new(&mut result_buffer);

                let mut huffw = BitWriter::new();

                let _start_size = cursor.position();

                let max_coded_heights = lh.truncate_components.get_max_coded_heights();

                jpeg_write_row_range(
                    &mut cursor,
                    &image_data,
                    lh.truncate_components.mcu_count_vertical,
                    &thread_handoff,
                    &max_coded_heights[..],
                    &mut huffw,
                    lh,
                )
                .context(here!())?;

                #[cfg(detailed_tracing)]
                info!("ystart = {0}, segment_size = {1}, amount = {2}, offset = {3}, ob = {4}, nb = {5}", 
                combined_thread_handoff.luma_y_start,
                combined_thread_handoff.segment_size,
                cursor.position() - _start_size,
                combined_thread_handoff.segment_offset_in_file,
                combined_thread_handoff.overhang_byte,
                combined_thread_handoff.num_overhang_bits
            );

                if result_buffer.len() > thread_handoff.segment_size as usize {
                    warn!("warning: truncating segment");
                    result_buffer.resize(thread_handoff.segment_size as usize, 0);
                }

                return Ok(result_buffer);
            },
        )?;

        // write all the buffers that we collected
        for r in results {
            writer.write_all(&r[..]).context(here!())?;
        }

        if !self.early_eof_encountered {
            // Injection of restart codes for RST errors supports JPEGs with trailing RSTs
            if self.rst_err.len() > 0 {
                let cumulative_reset_markers = if self.jpeg_header.rsti != 0 {
                    ((self.jpeg_header.mcuh * self.jpeg_header.mcuv) - 1) / self.jpeg_header.rsti
                } else {
                    0
                } as u8;
                for i in 0..self.rst_err[0] as u8 {
                    let rst = (jpeg_code::RST0 + ((cumulative_reset_markers + i) & 7)) as u8;
                    writer.write_u8(0xFF)?;
                    writer.write_u8(rst)?;
                }
            }
        }

        Ok(())
    }

    /// reads the start of the lepton file and parses the compressed header. Returns the raw JPEG header contents.
    pub fn read_lepton_header<R: Read>(&mut self, reader: &mut R) -> Result<()> {
        let mut header = [0 as u8; LEPTON_FILE_HEADER.len()];

        reader.read_exact(&mut header).context(here!())?;

        if !buffer_prefix_matches_marker(header, LEPTON_FILE_HEADER) {
            return err_exit_code(ExitCode::BadLeptonFile, "header doesn't match");
        }

        // Complicated logic of version compatibility should be verified by the caller.
        // Currently just matching the version version.
        let version = reader.read_u8().context(here!())?;
        if version != LEPTON_VERSION {
            return err_exit_code(
                ExitCode::VersionUnsupported,
                format!("incompatible file with version {0}", version).as_str(),
            );
        }

        let mut header = [0 as u8; 21];
        reader.read_exact(&mut header).context(here!())?;

        // Z = baseline non-progressive
        // Y = chunked encoding of a slice of a JPEG (not supported yet)
        // X = progressive
        if header[0] != LEPTON_HEADER_BASELINE_JPEG_TYPE[0]
            && header[0] != LEPTON_HEADER_PROGRESSIVE_JPEG_TYPE[0]
        {
            return err_exit_code(
                ExitCode::BadLeptonFile,
                format!("Unknown filetype in header {0}", header[0]).as_str(),
            );
        }

        let mut c = Cursor::new(header);

        // We use 12 bytes of git revision for our needs - mark that it's C# implementation and a not-compressed header size.
        self.uncompressed_lepton_header_size = 0;
        if header[5] == 'M' as u8 && header[6] == 'S' as u8 {
            c.set_position(7);
            self.uncompressed_lepton_header_size = c.read_u32::<LittleEndian>()?;
        }

        // full size of the original file
        c.set_position(17);
        self.plain_text_size = c.read_u32::<LittleEndian>()?;

        // now read the compressed header
        let compressed_header_size = reader.read_u32::<LittleEndian>()? as usize;

        if compressed_header_size > MAX_FILE_SIZE_BYTES as usize {
            return err_exit_code(ExitCode::BadLeptonFile, "Too big compressed header");
        }
        if self.plain_text_size > MAX_FILE_SIZE_BYTES as u32 {
            return err_exit_code(ExitCode::BadLeptonFile, "Only support images < 128 megs");
        }

        // limit reading to the compressed header
        let mut compressed_reader = reader.take(compressed_header_size as u64);

        self.raw_jpeg_header = self
            .read_lepton_compressed_header(&mut compressed_reader)
            .context(here!())?;

        // CMP marker
        let mut current_lepton_marker = [0 as u8; 3];
        reader.read_exact(&mut current_lepton_marker)?;
        if !buffer_prefix_matches_marker(current_lepton_marker, LEPTON_HEADER_COMPLETION_MARKER) {
            return err_exit_code(ExitCode::BadLeptonFile, "CMP marker not found");
        }

        self.raw_jpeg_header_read_index = 0;

        {
            let mut header_data_cursor = Cursor::new(&self.raw_jpeg_header[..]);
            self.jpeg_header
                .parse(&mut header_data_cursor)
                .context(here!())?;
            self.raw_jpeg_header_read_index = header_data_cursor.position() as usize;
        }

        self.truncate_components.init(&self.jpeg_header);

        if self.early_eof_encountered {
            self.truncate_components
                .set_truncation_bounds(&self.jpeg_header, self.max_dpos);
        }

        let num_threads = self.thread_handoff.len();

        // luma_y_end of the last thread is not serialized/deserialized, fill it here
        self.thread_handoff[num_threads - 1].luma_y_end =
            self.truncate_components.get_block_height(0);

        // if the last segment was too big to fit with the garbage data taken into account, shorten it
        // (a bit of broken logic in the encoder, but can't change it without breaking the file format)
        if self.early_eof_encountered {
            let mut max_last_segment_size = i32::try_from(self.plain_text_size)?
                - i32::try_from(self.garbage_data.len())?
                - i32::try_from(self.raw_jpeg_header_read_index)?
                - 2;

            // subtract the segment sizes of all the previous segments (except for the last)
            for i in 0..num_threads - 1 {
                max_last_segment_size -= self.thread_handoff[i].segment_size;
            }

            let last = &mut self.thread_handoff[num_threads - 1];

            if last.segment_size > max_last_segment_size {
                // re-adjust the last segment size
                last.segment_size = max_last_segment_size;
            }
        }

        Ok(())
    }

    /// helper for read_lepton_header. uncompresses and parses the contents of the compressed header. Returns the raw JPEG header.
    fn read_lepton_compressed_header<R: Read>(&mut self, src: &mut R) -> Result<Vec<u8>> {
        let mut header_reader = ZlibDecoder::new(src);

        let mut hdr_buf: [u8; 3] = [0; 3];
        header_reader.read_exact(&mut hdr_buf)?;

        if !buffer_prefix_matches_marker(hdr_buf, LEPTON_HEADER_MARKER) {
            return err_exit_code(ExitCode::BadLeptonFile, "HDR marker not found");
        }

        let hdrs = header_reader.read_u32::<LittleEndian>()? as usize;

        let mut hdr_data = Vec::new();
        hdr_data.resize(hdrs, 0);
        header_reader.read_exact(&mut hdr_data)?;

        if self.garbage_data.len() == 0 {
            // if we don't have any garbage, assume FFD9 EOI

            // kind of broken logic since this assumes a EOF even if there was a 0 byte garbage header
            // in the file, but this is what the file format is.
            self.garbage_data.extend(EOI);
        }

        // beginning here: recovery information (needed for exact JPEG recovery)
        // read further recovery information if any
        loop {
            let mut current_lepton_marker = [0 as u8; 3];
            match header_reader.read_exact(&mut current_lepton_marker) {
                Ok(_) => {}
                Err(e) => {
                    if e.kind() == ErrorKind::UnexpectedEof {
                        break;
                    } else {
                        return Err(anyhow::Error::new(e));
                    }
                }
            }

            if buffer_prefix_matches_marker(current_lepton_marker, LEPTON_HEADER_PAD_MARKER) {
                self.pad_bit = Some(header_reader.read_u8()?);
            } else if buffer_prefix_matches_marker(
                current_lepton_marker,
                LEPTON_HEADER_JPG_RESTARTS_MARKER,
            ) {
                // CRS marker
                self.rst_cnt_set = true;
                let rst_count = header_reader.read_u32::<LittleEndian>()?;

                for _i in 0..rst_count {
                    self.rst_cnt.push(header_reader.read_i32::<LittleEndian>()?);
                }
            } else if buffer_prefix_matches_marker(
                current_lepton_marker,
                LEPTON_HEADER_LUMA_SPLIT_MARKER,
            ) {
                // HH markup
                let mut thread_handoffs =
                    ThreadHandoff::deserialize(current_lepton_marker[2], &mut header_reader)?;

                self.thread_handoff.append(&mut thread_handoffs);
            } else if buffer_prefix_matches_marker(
                current_lepton_marker,
                LEPTON_HEADER_JPG_RESTART_ERRORS_MARKER,
            ) {
                // Marker FRS
                // read number of false set RST markers per scan from file
                let rst_err_count = header_reader.read_u32::<LittleEndian>()? as usize;

                let mut rst_err_data = Vec::<u8>::new();
                rst_err_data.resize(rst_err_count, 0);

                header_reader.read_exact(&mut rst_err_data)?;

                self.rst_err.append(&mut rst_err_data);
            } else if buffer_prefix_matches_marker(
                current_lepton_marker,
                LEPTON_HEADER_GARBAGE_MARKER,
            ) {
                // GRB marker
                // read garbage (data after end of JPG) from file
                let garbage_size = header_reader.read_u32::<LittleEndian>()? as usize;

                let mut garbage_data_array = Vec::<u8>::new();
                garbage_data_array.resize(garbage_size, 0);

                header_reader.read_exact(&mut garbage_data_array)?;
                self.garbage_data = garbage_data_array;
            } else if buffer_prefix_matches_marker(
                current_lepton_marker,
                LEPTON_HEADER_EARLY_EOF_MARKER,
            ) {
                self.max_cmp = header_reader.read_i32::<LittleEndian>()?;
                self.max_bpos = header_reader.read_i32::<LittleEndian>()?;
                self.max_sah = u8::try_from(header_reader.read_i32::<LittleEndian>()?)?;
                self.max_dpos[0] = header_reader.read_i32::<LittleEndian>()?;
                self.max_dpos[1] = header_reader.read_i32::<LittleEndian>()?;
                self.max_dpos[2] = header_reader.read_i32::<LittleEndian>()?;
                self.max_dpos[3] = header_reader.read_i32::<LittleEndian>()?;
                self.early_eof_encountered = true;
            } else {
                return err_exit_code(ExitCode::BadLeptonFile, "unknown data found");
            }
        }

        // shouldn't be any more data
        let mut remaining_buf = Vec::new();
        let remaining = header_reader.read_to_end(&mut remaining_buf)?;
        assert!(remaining == 0);

        return Ok(hdr_data);
    }

    pub fn write_lepton_header<W: Write>(&self, writer: &mut W) -> Result<()> {
        let mut lepton_header = Vec::<u8>::new();

        {
            // Most of the Lepton header data that is compressed before storage
            // The data contains recovery information (needed for exact JPEG recovery)
            let mut mrw = Cursor::new(&mut lepton_header);

            self.write_lepton_jpeg_header(&mut mrw)?;
            self.write_lepton_pad_bit(&mut mrw)?;
            self.write_lepton_luma_splits(&mut mrw)?;
            self.write_lepton_jpeg_restarts_if_needed(&mut mrw)?;
            self.write_lepton_jpeg_restart_errors_if_needed(&mut mrw)?;
            self.write_lepton_early_eof_truncation_data_if_needed(&mut mrw)?;
            self.write_lepton_jpeg_garbage_if_needed(&mut mrw, false)?;
        }

        let mut compressed_header = Vec::<u8>::new(); // we collect a zlib compressed version of the header here
        {
            let mut c = Cursor::new(&mut compressed_header);
            let mut encoder = ZlibEncoder::new(&mut c, Compression::default());

            encoder.write_all(&lepton_header[..]).context(here!())?;
            encoder.finish().context(here!())?;
        }

        writer.write_all(&LEPTON_FILE_HEADER)?;
        writer.write_u8(LEPTON_VERSION)?;

        if self.jpeg_header.jpeg_type == JPegType::Progressive {
            writer.write_all(&LEPTON_HEADER_PROGRESSIVE_JPEG_TYPE)?;
        } else {
            writer.write_all(&LEPTON_HEADER_BASELINE_JPEG_TYPE)?;
        }

        writer.write_u8(self.thread_handoff.len() as u8)?;
        writer.write_all(&[0; 3])?;

        // Original lepton format reserves 12 bytes for git revision. We use this space for additional info
        // that our implementation needs - mark that it's MS implementation and a not-compressed header size.
        writer.write_u8('M' as u8)?;
        writer.write_u8('S' as u8)?;
        writer.write_u32::<LittleEndian>(lepton_header.len() as u32)?;
        writer.write_all(&[0; 6])?;

        writer.write_u32::<LittleEndian>(self.jpeg_file_size)?;
        writer.write_u32::<LittleEndian>(compressed_header.len() as u32)?;
        writer.write_all(&compressed_header[..])?;

        writer.write_all(&LEPTON_HEADER_COMPLETION_MARKER)?;

        Ok(())
    }

    fn write_lepton_jpeg_header<W: Write>(&self, mrw: &mut W) -> Result<()> {
        // write header to file
        // marker: "HDR" + [size of header]
        mrw.write_all(&LEPTON_HEADER_MARKER)?;

        mrw.write_u32::<LittleEndian>(self.raw_jpeg_header.len() as u32)?;

        // data: data from header
        mrw.write_all(&self.raw_jpeg_header[..])?;

        Ok(())
    }

    fn write_lepton_pad_bit<W: Write>(&self, mrw: &mut W) -> Result<()> {
        // marker: P0D
        mrw.write_all(&LEPTON_HEADER_PAD_MARKER)?;

        // data: this.padBit
        mrw.write_u8(self.pad_bit.unwrap_or(0))?;

        Ok(())
    }

    fn write_lepton_luma_splits<W: Write>(&self, mrw: &mut W) -> Result<()> {
        // write luma splits markup HH
        mrw.write_all(&LEPTON_HEADER_LUMA_SPLIT_MARKER)?;

        // data: serialized luma splits
        ThreadHandoff::serialize(&self.thread_handoff, mrw)?;

        Ok(())
    }

    fn write_lepton_jpeg_restarts_if_needed<W: Write>(&self, mrw: &mut W) -> Result<()> {
        if self.rst_cnt.len() > 0 {
            // marker: CRS
            mrw.write_all(&LEPTON_HEADER_JPG_RESTARTS_MARKER)?;

            mrw.write_u32::<LittleEndian>(self.rst_cnt.len() as u32)?;

            for i in 0..self.rst_cnt.len() {
                mrw.write_u32::<LittleEndian>(self.rst_cnt[i] as u32)?;
            }
        }

        Ok(())
    }

    fn write_lepton_jpeg_restart_errors_if_needed<W: Write>(&self, mrw: &mut W) -> Result<()> {
        // write number of false set RST markers per scan (if available) to file
        if self.rst_err.len() > 0 {
            // marker: "FRS" + [number of scans]
            mrw.write_all(&LEPTON_HEADER_JPG_RESTART_ERRORS_MARKER)?;

            mrw.write_u32::<LittleEndian>(self.rst_err.len() as u32)?;

            mrw.write_all(&self.rst_err[..])?;
        }

        Ok(())
    }

    fn write_lepton_early_eof_truncation_data_if_needed<W: Write>(
        &self,
        mrw: &mut W,
    ) -> Result<()> {
        if self.early_eof_encountered {
            // EEE marker
            mrw.write_all(&LEPTON_HEADER_EARLY_EOF_MARKER)?;

            mrw.write_i32::<LittleEndian>(self.max_cmp)?;
            mrw.write_i32::<LittleEndian>(self.max_bpos)?;
            mrw.write_i32::<LittleEndian>(i32::from(self.max_sah))?;
            mrw.write_i32::<LittleEndian>(self.max_dpos[0])?;
            mrw.write_i32::<LittleEndian>(self.max_dpos[1])?;
            mrw.write_i32::<LittleEndian>(self.max_dpos[2])?;
            mrw.write_i32::<LittleEndian>(self.max_dpos[3])?;
        }

        Ok(())
    }

    fn write_lepton_jpeg_garbage_if_needed<W: Write>(
        &self,
        mrw: &mut W,
        prefix_garbage: bool,
    ) -> Result<()> {
        // write garbage (if any) to file
        if self.garbage_data.len() > 0 {
            // marker: "PGR/GRB" + [size of garbage]
            if prefix_garbage {
                mrw.write_all(&LEPTON_HEADER_PREFIX_GARBAGE_MARKER)?;
            } else {
                mrw.write_all(&LEPTON_HEADER_GARBAGE_MARKER)?;
            }

            mrw.write_u32::<LittleEndian>(self.garbage_data.len() as u32)?;
            mrw.write_all(&self.garbage_data[..])?;
        }

        Ok(())
    }

    fn parse_jpeg_header<R: Read>(&mut self, reader: &mut R) -> Result<bool> {
        // the raw header in the lepton file can actually be spread across different sections
        // seperated by the Start-of-Scan marker. We use the mirror to write out whatever
        // data we parse until we hit the SOS

        let mut output = Vec::new();
        let mut output_cursor = Cursor::new(&mut output);

        let mut mirror = Mirror::new(reader, &mut output_cursor);

        if self.jpeg_header.parse(&mut mirror).context(here!())? {
            // append the header if it was not the end of file marker
            self.raw_jpeg_header.append(&mut output);
            return Ok(true);
        } else {
            return Ok(false);
        }
    }
}

fn split_row_handoffs_to_threads(
    thread_handoffs: &[ThreadHandoff],
    max_threads_to_use: usize,
) -> Vec<ThreadHandoff> {
    let last = thread_handoffs.last().unwrap();

    let framebuffer_byte_size = ThreadHandoff::get_combine_thread_range_segment_size(
        thread_handoffs.first().unwrap(),
        last,
    );

    // determine how many threads we need for compression
    let num_rows = thread_handoffs.len();
    let num_threads =
        get_number_of_threads_for_encoding(num_rows, framebuffer_byte_size, max_threads_to_use);

    info!("Number of threads: {0}", num_threads);

    let mut selected_splits = Vec::with_capacity(num_threads as usize);

    if num_threads == 1 {
        // Single thread execution - no split, run on the whole range
        selected_splits.push(ThreadHandoff::combine_thread_ranges(
            thread_handoffs.first().unwrap(),
            last,
        ));
    } else {
        // gbrovman: simplified split logic
        // Note: rowsPerThread is a floating point value to ensure equal splits
        let rows_per_thread = num_rows as f32 / num_threads as f32;

        assert!(rows_per_thread >= 1f32, "rowsPerThread >= 1");

        let mut split_indices = Vec::new();
        for i in 0..num_threads - 1 {
            split_indices.push((rows_per_thread * (i as f32 + 1f32)) as usize);
        }

        for i in 0..num_threads {
            let beginning_of_range = if i == 0 { 0 } else { split_indices[i - 1] + 1 };
            let end_of_range = if i == num_threads - 1 {
                num_rows - 1
            } else {
                split_indices[i]
            };
            assert!(end_of_range < num_rows, "endOfRange < numRows");
            selected_splits.push(ThreadHandoff::combine_thread_ranges(
                &thread_handoffs[beginning_of_range],
                &thread_handoffs[end_of_range],
            ));
        }
    }

    return selected_splits;
}

fn get_number_of_threads_for_encoding(
    num_rows: usize,
    framebuffer_byte_size: usize,
    max_threads_to_use: usize,
) -> usize {
    let mut num_threads = cmp::min(max_threads_to_use, MAX_THREADS);

    if num_rows / 2 < num_threads {
        num_threads = cmp::max(num_rows / 2, 1);
    }

    if framebuffer_byte_size < SMALL_FILE_BYTES_PER_ENCDOING_THREAD {
        num_threads = 1;
    } else if framebuffer_byte_size < SMALL_FILE_BYTES_PER_ENCDOING_THREAD * 2 {
        num_threads = cmp::min(2, num_threads);
    } else if framebuffer_byte_size < SMALL_FILE_BYTES_PER_ENCDOING_THREAD * 4 {
        num_threads = cmp::min(4, num_threads);
    }

    return num_threads;
}

enum Message {
    Eof,
    WriteBlock(u8, Vec<u8>),
}

struct MessageSender {
    thread_id: u8,
    sender: Sender<Message>,
    buffer: Vec<u8>,
}

const WRITE_BUFFER_SIZE: usize = 65536;

impl Write for MessageSender {
    fn write(&mut self, buf: &[u8]) -> std::io::Result<usize> {
        let mut copy_start = 0;
        while copy_start < buf.len() {
            let amount_to_copy = cmp::min(
                WRITE_BUFFER_SIZE - self.buffer.len(),
                buf.len() - copy_start,
            );
            self.buffer
                .extend_from_slice(&buf[copy_start..copy_start + amount_to_copy]);

            if self.buffer.len() == WRITE_BUFFER_SIZE {
                self.flush()?;
            }

            copy_start += amount_to_copy;
        }

        Ok(buf.len())
    }

    fn flush(&mut self) -> std::io::Result<()> {
        if self.buffer.len() > 0 {
            let mut new_buffer = Vec::with_capacity(WRITE_BUFFER_SIZE);
            swap(&mut new_buffer, &mut self.buffer);

            self.sender
                .send(Message::WriteBlock(self.thread_id, new_buffer))
                .unwrap();
        }
        Ok(())
    }
}

struct MessageReceiver {
    thread_id: u8,
    receiver: Receiver<Message>,
    current_buffer: Option<Vec<u8>>,
    offset_read: usize,
    end_of_file: bool,
}

impl Read for MessageReceiver {
    fn read(&mut self, buf: &mut [u8]) -> std::io::Result<usize> {
        while !self.end_of_file {
            if let Some(x) = &self.current_buffer {
                let amount_to_read = cmp::min(buf.len(), x.len() - self.offset_read);
                if amount_to_read > 0 {
                    buf.copy_from_slice(&x[self.offset_read..self.offset_read + amount_to_read]);
                    self.offset_read += amount_to_read;
                    return Ok(amount_to_read);
                }
            }

            match self.receiver.recv() {
                Ok(r) => match r {
                    Message::Eof => {
                        self.end_of_file = true;
                    }
                    Message::WriteBlock(tid, block) => {
                        debug_assert_eq!(
                            tid, self.thread_id,
                            "incoming thread must be equal to processing thread"
                        );
                        self.current_buffer = Some(block);
                        self.offset_read = 0;
                    }
                },
                Err(e) => {
                    return Result::Err(std::io::Error::new(std::io::ErrorKind::Other, e));
                }
            }
        }

        // nothing if we reached the end of file
        return Ok(0);
    }
}

// internal utility we use to collect the header that we read for later
struct Mirror<'a, R, W> {
    read: &'a mut R,
    output: &'a mut W,
    amount_written: usize,
}

impl<'a, R, W> Mirror<'a, R, W> {
    pub fn new(read: &'a mut R, output: &'a mut W) -> Self {
        Mirror {
            read,
            output,
            amount_written: 0,
        }
    }
}

impl<R: Read, W: Write> Read for Mirror<'_, R, W> {
    fn read(&mut self, buf: &mut [u8]) -> std::io::Result<usize> {
        let n = self.read.read(buf)?;
        self.output.write_all(&buf[..n])?;
        self.amount_written += n;
        Ok(n)
    }
}

// false means we hit the end of file marker
fn prepare_to_decode_next_scan<R: Read>(lp: &mut LeptonHeader, reader: &mut R) -> Result<bool> {
    // parse the header and store it in the raw_jpeg_header
    if !lp.parse_jpeg_header(reader).context(here!())? {
        return Ok(false);
    }

    lp.max_bpos = cmp::max(lp.max_bpos, lp.jpeg_header.cs_to as i32);

    // FIXME: not sure why only first bit of csSah is examined but 4 bits of it are stored
    lp.max_sah = cmp::max(
        lp.max_sah,
        cmp::max(lp.jpeg_header.cs_sal, lp.jpeg_header.cs_sah),
    );

    for i in 0..lp.jpeg_header.cs_cmpc {
        lp.max_cmp = cmp::max(lp.max_cmp, lp.jpeg_header.cs_cmp[i] as i32);
    }

    return Ok(true);
}

fn set_segment_size_in_row_thread_handoffs(
    thread_handoffs: &mut [ThreadHandoff],
    entropy_data_end_offset_in_file: i32,
) {
    if thread_handoffs.len() != 0 {
        for i in 0..thread_handoffs.len() - 1 {
            thread_handoffs[i].segment_size = thread_handoffs[i + 1].segment_offset_in_file
                - thread_handoffs[i].segment_offset_in_file;
        }

        thread_handoffs[thread_handoffs.len() - 1].segment_size = entropy_data_end_offset_in_file
            - thread_handoffs[thread_handoffs.len() - 1].segment_offset_in_file;
    }
}

// test serializing and deserializing header
#[test]
fn parse_and_write_header() {
    // minimal jpeg that will pass the validity read tests
    let min_jpeg = [
        0xffu8, 0xe0, // APP0
        0x00, 0x10, 0x4a, 0x46, 0x49, 0x46, 0x00, 0x01, 0x01, 0x01, 0x00, 0x48, 0x00, 0x48, 0x00,
        0x00, 0xff, 0xdb, // DQT
        0x00, 0x43, 0x00, 0x03, 0x02, 0x02, 0x02, 0x02, 0x02, 0x03, 0x02, 0x02, 0x02, 0x03, 0x03,
        0x03, 0x03, 0x04, 0x06, 0x04, 0x04, 0x04, 0x04, 0x04, 0x08, 0x06, 0x06, 0x05, 0x06, 0x09,
        0x08, 0x0a, 0x0a, 0x09, 0x08, 0x09, 0x09, 0x0a, 0x0c, 0x0f, 0x0c, 0x0a, 0x0b, 0x0e, 0x0b,
        0x09, 0x09, 0x0d, 0x11, 0x0d, 0x0e, 0x0f, 0x10, 0x10, 0x11, 0x10, 0x0a, 0x0c, 0x12, 0x13,
        0x12, 0x10, 0x13, 0x0f, 0x10, 0x10, 0x10, 0xff, 0xC1, 0x00, 0x0b, 0x08, 0x00,
        0x10, // width
        0x00, 0x10, // height
        0x01, // cmpc
        0x01, // Jid
        0x11, // sfv / sfh
        0x00, 0xff, 0xda, // SOS
        0x00, 0x08, 0x01, 0x01, 0x00, 0x00, 0x3f, 0x00, 0xd2, 0xcf, 0x20, 0xff, 0xd9, // EOI
    ];

    let mut lh = LeptonHeader::new();
    lh.jpeg_file_size = 123;

    lh.parse_jpeg_header(&mut Cursor::new(min_jpeg)).unwrap();
    lh.thread_handoff.push(ThreadHandoff {
        luma_y_start: 0,
        luma_y_end: 1,
        segment_offset_in_file: 0,
        segment_size: 1000,
        overhang_byte: 0,
        num_overhang_bits: 1,
        last_dc: [1, 2, 3, 4],
    });

    let mut serialized = Vec::new();
    lh.write_lepton_header(&mut Cursor::new(&mut serialized))
        .unwrap();

    let mut other = LeptonHeader::new();
    let mut other_reader = Cursor::new(&serialized);
    other.read_lepton_header(&mut other_reader).unwrap();
}<|MERGE_RESOLUTION|>--- conflicted
+++ resolved
@@ -68,12 +68,8 @@
     reader: &mut R,
     writer: &mut W,
     max_threads: usize,
-<<<<<<< HEAD
     enabled_features: &EnabledFeatures,
-=======
-    disable_progressive: bool,
     worker_thread_cpu_time: &mut Duration,
->>>>>>> 4e1b7692
 ) -> Result<()> {
     let (lp, image_data) = read_jpeg(reader, enabled_features, max_threads, |_jh| {})?;
 
